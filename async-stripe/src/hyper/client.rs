--- conflicted
+++ resolved
@@ -109,10 +109,6 @@
         let mut last_error = StripeError::ClientError("invalid strategy".into());
 
         if let Some(key) = strategy.get_key() {
-<<<<<<< HEAD
-            const HEADER_NAME: HeaderName = HeaderName::from_static("idempotency-key");
-            req_builder = req_builder.header(HEADER_NAME, key.as_str());
-=======
             // false positive from clippy on this lint.
             // why this is ok:
             // clippy detects any type that has AtomicPtr as interior mutable type and
@@ -124,8 +120,7 @@
             // also, on 1.84.1 this does not trigger the false positive
             #[allow(clippy::declare_interior_mutable_const)]
             const HEADER_NAME: HeaderName = HeaderName::from_static("idempotency-key");
-            req_builder = req_builder.header(HEADER_NAME, key);
->>>>>>> 43488243
+            req_builder = req_builder.header(HEADER_NAME, key.as_str());
         }
 
         loop {
