use std::{
    collections::{BTreeMap, BTreeSet},
    fs,
};

use anyhow::{anyhow, Context, Result};
use heck::{CamelCase, SnakeCase};
use lazy_static::lazy_static;
use regex::Regex;
use serde_json::{json, Value as Json};

mod mappings;
mod metadata;

// we use a common user agent, otherwise stripe rejects the connection
const APP_USER_AGENT: &str = "Mozilla/5.0 (Windows NT 10.0; Win64; x64) AppleWebKit/537.36 (KHTML, like Gecko) Chrome/78.0.3904.108 Safari/537.36";

fn main() -> Result<()> {
    let mut args = std::env::args().skip(1);

    let in_path = args.next().unwrap_or_else(|| "spec3.json".to_string());
    let out_path = args.next().unwrap_or_else(|| "out".to_string());

    fs::create_dir_all(&out_path).context("could not create out folder")?;

    let raw = fs::File::open(in_path).context("failed to load the specfile. does it exist?")?;
    let spec: Json = serde_json::from_reader(&raw).context("failed to read json from specfile")?;

    let id_renames = mappings::id_renames();
    let object_mappings = mappings::object_mappings();
    let field_mappings = mappings::field_mappings();
    let feature_groups = metadata::feature_groups();

    // Compute additional metadata from spec.
    let mut objects = BTreeSet::new();
    let mut dependents: BTreeMap<_, BTreeSet<_>> = BTreeMap::new();
    let mut id_mappings = BTreeMap::new();
    for (key, schema) in spec["components"]["schemas"].as_object().unwrap() {
        let schema_name = key.as_str();
        let fields = match schema["properties"].as_object() {
            Some(some) => some,
            None => continue,
        };
        if fields.contains_key("object") {
            objects.insert(schema_name);
            if !schema["properties"]["id"].is_null() {
                if let Some(id_src) = schema["x-resourceId"].as_str() {
                    let id_type = if let Some(rename) = id_renames.get(&id_src) {
                        rename.to_camel_case() + "Id"
                    } else {
                        id_src.replace('.', "_").to_camel_case() + "Id"
                    };
                    id_mappings.insert(
                        schema_name.replace(".", "_").to_owned(),
                        (id_type, CopyOrClone::Clone),
                    );
                }
            }
        }
        for (_, field) in fields {
            if let Some(path) = field["$ref"].as_str() {
                let dep = path.trim_start_matches("#/components/schemas/");
                dependents.entry(dep).or_default().insert(schema_name);
            }
            if let Some(any_of) = field["anyOf"].as_array() {
                for ty in any_of {
                    if let Some(path) = ty["$ref"].as_str() {
                        let dep = path.trim_start_matches("#/components/schemas/");
                        dependents.entry(dep).or_default().insert(schema_name);
                    }
                }
            }
        }
    }

    let mut requests: BTreeMap<_, BTreeSet<_>> = BTreeMap::new();
    for (path, _) in spec["paths"].as_object().unwrap() {
        let mut seg_iterator = path.trim_start_matches("/v1/").split('/').into_iter();
        let object = match (seg_iterator.next(), seg_iterator.next()) {
            // handle special case for sessions
            (Some(x), Some("sessions")) => format!("{}.session", x),
            (Some(x), _) => x.to_string(),
            _ => continue,
        };

        // This isn't documented in the API reference so let's skip it
        if object == "account" {
            continue;
        }

        let seg_like = &object[0..object.len() - 1];
        if objects.contains(object.as_str()) {
            requests.entry(object).or_default().insert(path.as_str());
        } else if object.ends_with('s') && objects.contains(seg_like) {
            requests.entry(seg_like.to_string()).or_default().insert(path.as_str());
        }
    }

    // Build context
    let meta = Metadata {
        spec: &spec,
        objects,
        dependents,
        requests,
        id_mappings,
        object_mappings,
        field_mappings,
    };
    let mut all_objects = BTreeSet::<String>::new();

    // Generate placeholders
    {
        let mut out = String::new();
        out.push_str("use crate::ids::*;\n");
        out.push_str("use crate::params::Object;\n");
        out.push_str("use serde_derive::{Deserialize, Serialize};\n");
        for (schema, feature) in &feature_groups {
            out.push('\n');
            let (id_type, c_c) =
                meta.schema_to_id_type(schema).unwrap_or_else(|| ("()".into(), CopyOrClone::Copy));
            let struct_type = meta.schema_to_rust_type(schema);
            out.push_str(&format!("#[cfg(not(feature = \"{}\"))]\n", feature));
            out.push_str("#[derive(Clone, Debug, Deserialize, Serialize)]\n");
            out.push_str(&format!("pub struct {} {{\n", struct_type));
            out.push_str(&format!("\tpub id: {},\n", id_type));
            out.push_str("}\n\n");
            out.push_str(&format!("#[cfg(not(feature = \"{}\"))]\n", feature));
            out.push_str(&format!("impl Object for {} {{\n", struct_type));
            out.push_str(&format!("\ttype Id = {};\n", id_type));
            out.push_str(&format!(
                "\tfn id(&self) -> Self::Id {{ self.id{} }}\n",
                match c_c {
                    CopyOrClone::Clone => ".clone()",
                    CopyOrClone::Copy => "",
                }
            ));
            out.push_str(&format!("\tfn object(&self) -> &'static str {{ \"{}\" }}\n", schema));
            out.push_str("}\n");
            fs::write(format!("{}/{}", &out_path, "placeholders.rs"), out.as_bytes()).unwrap();
            //all_objects.insert(struct_type);
        }
    }

    let url_finder = UrlFinder::new()?;

    // Generate resources
    let mut shared_objects = BTreeSet::new();
    for object in &meta.objects {
        if object.starts_with("deleted_") {
            continue;
        }

        // Generate the types for the object
        fs::write(
            &format!("{}/{}.rs", &out_path, object.replace('.', "_").to_snake_case()),
            gen_impl_object(&meta, object, &url_finder, &mut shared_objects, &mut all_objects)
                .as_bytes(),
        )
        .unwrap();
    }

    println!("Shared objects: {:#?}", shared_objects);

    let mut extra_objects = BTreeSet::new();
    for object in &shared_objects {
        if object.starts_with("deleted_") {
            continue;
        }
        // Generate the types for the object
        fs::write(
            &format!("{}/{}.rs", &out_path, object.replace('.', "_").to_snake_case()),
            gen_extra_object(&meta, object, &url_finder, &mut extra_objects, &mut all_objects)
                .as_bytes(),
        )
        .unwrap();
    }

    println!("BTreeSet: {:#?}", extra_objects);

    Ok(())
}

#[derive(Clone, Copy)]
enum CopyOrClone {
    Copy,
    Clone,
}

struct Metadata<'a> {
    spec: &'a Json,
    /// The set of schemas which should implement `Object`.
    /// These have both an `id` property and on `object` property.
    objects: BTreeSet<&'a str>,
    /// A one to many map of schema to depending types.
    dependents: BTreeMap<&'a str, BTreeSet<&'a str>>,
    /// A map of `objects` to their rust id type
    id_mappings: BTreeMap<String, (String, CopyOrClone)>,
    /// How a particular schema should be renamed.
    object_mappings: mappings::ObjectMap,
    /// An override for the rust-type of a particular object/field pair.
    field_mappings: mappings::FieldMap,
    /// A one to many map of _objects_ to requests which should be
    /// implemented for that object.
    ///
    /// This is typically determined by the first segment in the path.
    requests: BTreeMap<String, BTreeSet<&'a str>>,
}

impl<'a> Metadata<'a> {
    fn schema_to_id_type(&self, schema: &str) -> Option<(String, CopyOrClone)> {
        let schema = schema.replace('.', "_");
        self.id_mappings.get(schema.as_str()).map(ToOwned::to_owned)
    }

    fn schema_to_rust_type(&self, schema: &str) -> String {
        let schema = schema.replace('.', "_");
        if let Some(rename) = self.object_mappings.get(schema.as_str()) {
            rename.to_camel_case()
        } else {
            schema.to_camel_case()
        }
    }

    fn field_to_rust_type(
        &self,
        schema: &str,
        field: &str,
    ) -> Option<(&'static str, &'static str)> {
        let schema = schema.replace('.', "_");
        self.field_mappings.get(&(schema.as_str(), field)).copied()
    }

    fn schema_field(&self, parent: &str, field: &str) -> String {
        let parent_type = self.schema_to_rust_type(parent);
        format!("{}_{}", parent_type, field).to_snake_case()
    }
}

//TODO: differentiate what's actually in the file and what was deduplicated so we don't try to
//import things we already have

#[derive(Default)]
struct Generated {
    /// The ids that must be imported in this file.
    use_ids: BTreeSet<String>,
    /// The config that must be imported in this file.
    use_config: BTreeSet<&'static str>,
    /// The params that must be imported in this file.
    use_params: BTreeSet<&'static str>,
    /// The resources that must be imported in this file.
    use_resources: BTreeSet<String>,
    /// The non-duplicated items that must be importedin this file.
    use_root: BTreeSet<String>,
    /// Extra (simple) enums that were / will be generated in this file.
    inferred_enums: BTreeMap<String, InferredEnum>,
    /// Extra (complex) enums that were / will be generated in this file.
    inferred_unions: BTreeMap<String, InferredUnion>,
    /// Extra structs that were / will be generated in this file.
    inferred_structs: BTreeMap<String, InferredStruct>,
    /// The request parameter structs that were / will be generated in this file.
    inferred_parameters: BTreeMap<String, InferredParams>,
    /// The schemas that were / will be generated in this file.
    generated_schemas: BTreeMap<String, bool>,
<<<<<<< HEAD
    /// Objects that are either already in the file or imported
    known_objects: BTreeSet<String>,
=======
    /// New experimental struct that will eventually do most of the general work
    generated_objects: BTreeMap<String, InferredObject>,
>>>>>>> b14126ed
}

impl Generated {
    fn insert_enum(&mut self, name: impl Into<String>, enum_: InferredEnum) {
        if let Err(other) = self.try_insert_enum(name, enum_.clone()) {
            panic!("conflicting enums are not compatible:\n\t{:?}\n\t!=\n\t{:?}", enum_, other);
        }
    }

    fn try_insert_enum(
        &mut self,
        name: impl Into<String>,
        enum_: InferredEnum,
    ) -> Result<(), &InferredEnum> {
        let name = name.into();
        let mut enum_ = enum_;
        enum_.options.sort();
        if !self.inferred_enums.contains_key(&name) {
            self.inferred_enums.insert(name, enum_);
            return Ok(());
        }
        if let Some(other) = self.inferred_enums.get(&name) {
            if enum_.options != other.options {
                return Err(other);
            }
        }
        Ok(())
    }

    fn insert_struct(&mut self, name: impl Into<String>, struct_: InferredStruct) {
        if let Err(other) = self.try_insert_struct(name, struct_.clone()) {
            panic!("conflicting structs are not compatible:\n\t{:?}\n\t!=\n\t{:?}", struct_, other);
        }
    }

    fn try_insert_struct(
        &mut self,
        name: impl Into<String>,
        struct_: InferredStruct,
    ) -> Result<(), &InferredStruct> {
        let name = name.into();
        if !self.inferred_structs.contains_key(&name) {
            self.inferred_structs.insert(name, struct_);
            return Ok(());
        }
        if let Some(other) = self.inferred_structs.get(&name) {
            let mut self_schema = struct_.schema;
            let mut other_schema = other.schema.clone();
            if let Some(x) = self_schema.as_object_mut() {
                x.remove("description");
                x.remove("title");
            }
            if let Some(x) = other_schema.as_object_mut() {
                x.remove("description");
                x.remove("title");
            }
            if self_schema != other_schema {
                return Err(other);
            }
        }
        Ok(())
    }
}

#[derive(Clone, Debug, PartialEq)]
struct InferredEnum {
    parent: String,
    field: String,
    options: Vec<String>,
}

#[derive(Clone, Debug, PartialEq)]
struct InferredUnion {
    field: String,
    schema_variants: Vec<String>,
}

#[derive(Clone, Debug, PartialEq)]
struct InferredStruct {
    field: String,
    schema: Json,
}

#[derive(Clone, Debug, PartialEq)]
struct InferredParams {
    method: String,
    rust_type: String,
    parameters: Json,
}

#[derive(Clone, Debug, PartialEq)]
struct InferredObject {
    rust_type: String,
    schema: Json,
}

fn gen_struct(
    out: &mut String,
    state: &mut Generated,
    meta: &Metadata,
    object: &str,
    shared_objects: &mut BTreeSet<String>,
    url_finder: &UrlFinder,
    all_objects: &mut BTreeSet<String>,
) {
    let id_type = meta.schema_to_id_type(object);
    let struct_name = meta.schema_to_rust_type(object);
    let schema = &meta.spec["components"]["schemas"][object];
    let schema_title = schema["title"].as_str().unwrap();
    let deleted_schema = &meta.spec["components"]["schemas"][format!("deleted_{}", object)];
    let fields = match schema["properties"].as_object() {
        Some(some) => some,
        None => return (),
    };

    if all_objects.contains(&struct_name) {
        if !state.known_objects.contains(&struct_name) {
            println!("importing {} because it is unknown on line {}", &struct_name, line!());
            state.use_root.insert(struct_name.clone());
            state.known_objects.insert(struct_name);
        }
        return;
    }

    println!("struct {} {{...}}", struct_name);

    // Generate the struct type
    out.push_str("/// The resource representing a Stripe \"");
    out.push_str(schema_title);
    out.push_str("\".\n");
    if let Some(doc_url) = url_finder.url_for_object(object) {
        out.push_str("///\n");
        out.push_str("/// For more details see <");
        out.push_str(&doc_url);
        out.push_str(">\n");
    }
    out.push_str("#[derive(Clone, Debug, Deserialize, Serialize)]\n");
    out.push_str("pub struct ");
    out.push_str(&struct_name);
    out.push_str(" {\n");
    if let Some((id_type, _)) = &id_type {
        state.use_ids.insert(id_type.clone());
        if let Some(doc) = schema["properties"]["id"]["description"].as_str() {
            print_doc_comment(out, doc, 1);
        }
        if id_type == "InvoiceId" {
            out.push_str("    #[serde(default = \"InvoiceId::none\")]");
        }
        out.push_str("    pub id: ");
        out.push_str(&id_type);
        out.push_str(",\n");
    }
    let mut did_emit_deleted = false;
    for (key, field) in fields {
        if key == "id" {
            continue;
        }
        if key == "object" {
            continue;
        }
        if !did_emit_deleted
            && !deleted_schema.is_null()
            && key.as_str().cmp(&"deleted") == std::cmp::Ordering::Greater
        {
            out.push('\n');
            out.push_str("    // Always true for a deleted object\n");
            out.push_str("    #[serde(default)]\n");
            out.push_str("    pub deleted: bool,\n");
            did_emit_deleted = true;
        }
        let required = schema["required"]
            .as_array()
            .map(|arr| arr.iter().filter_map(|x| x.as_str()).any(|x| x == key))
            .unwrap_or(false);
        let force_optional = if deleted_schema["properties"].is_object() {
            deleted_schema["properties"][&key].is_null()
        } else {
            false
        };
        out.push('\n');
        out.push_str(&gen_field(
            state,
            meta,
            object,
            &key,
            &field,
            required && !force_optional,
            false,
            shared_objects,
        ));
    }
    out.push_str("}\n");
    state.known_objects.insert(struct_name.clone());
    all_objects.insert(struct_name);
}

fn gen_prelude(state: &Generated, meta: &Metadata, object: &str) -> String {
    let mut prelude = String::new();
    prelude.push_str("// ======================================\n");
    prelude.push_str("// This file was automatically generated.\n");
    prelude.push_str("// ======================================\n\n");
    if !state.use_config.is_empty() {
        prelude.push_str("use crate::config::{");
        for (n, type_) in state.use_config.iter().enumerate() {
            if n > 0 {
                prelude.push_str(", ");
            }
            prelude.push_str(&type_);
        }
        prelude.push_str("};\n");
    }
    if !state.use_ids.is_empty() {
        prelude.push_str("use crate::ids::{");
        for (n, type_) in state.use_ids.iter().enumerate() {
            if n > 0 {
                prelude.push_str(", ");
            }
            prelude.push_str(&type_);
        }
        prelude.push_str("};\n");
    }
    if !state.use_params.is_empty() {
        prelude.push_str("use crate::params::{");
        for (n, type_) in state.use_params.iter().enumerate() {
            if n > 0 {
                prelude.push_str(", ");
            }
            prelude.push_str(&type_);
        }
        prelude.push_str("};\n");
    }
    if !state.use_root.is_empty() {
        prelude.push_str("use crate::{");
        for (n, type_) in state.use_root.iter().enumerate() {
            if n > 0 {
                prelude.push_str(", ");
            }
            prelude.push_str(&type_);
        }
        prelude.push_str("};\n");
    }
    if !state.use_resources.is_empty() {
        prelude.push_str("use crate::resources::{");
        for (n, type_) in state
            .use_resources
            .iter()
            .filter(|&x| {
                state.generated_schemas.keys().all(|sch| x != &meta.schema_to_rust_type(sch))
                    && !state.inferred_parameters.contains_key(x)
                    && !state.inferred_structs.contains_key(x)
                    && !state.inferred_unions.contains_key(x)
                    && !state.inferred_enums.contains_key(x)
                    && x != &meta.schema_to_rust_type(object)
            })
            .enumerate()
        {
            if n > 0 {
                prelude.push_str(", ");
            }
            prelude.push_str(&type_);
        }
        prelude.push_str("};\n");
    }
    prelude.push_str("use serde_derive::{Deserialize, Serialize};\n");
    prelude.push('\n');
    prelude
}

fn gen_generated_schemas(
    out: &mut String,
    state: &mut Generated,
    meta: &Metadata,
    shared_objects: &mut BTreeSet<String>,
    all_objects: &mut BTreeSet<String>,
) {
    while let Some(schema_name) =
        state.generated_schemas.iter().find_map(|(k, &v)| if !v { Some(k) } else { None }).cloned()
    {
        let struct_name = meta.schema_to_rust_type(&schema_name);
        if all_objects.contains(&struct_name) {
            if !state.known_objects.contains(&struct_name) {
                println!("importing {} because it is unknown on line {}", &struct_name, line!());
                state.use_root.insert(struct_name.clone());
                state.known_objects.insert(struct_name);
            }

            // Set the schema to generated
            *state.generated_schemas.entry(schema_name).or_default() = true;

            continue;
        }

        out.push('\n');
        out.push_str("#[derive(Clone, Debug, Deserialize, Serialize)]\n");
        out.push_str("pub struct ");
        out.push_str(&struct_name);
        out.push_str(" {\n");
        for (key, field) in meta.spec["components"]["schemas"][&schema_name]["properties"]
            .as_object()
            .cloned()
            .unwrap_or_default()
        {
            let required = meta.spec["components"]["schemas"][&schema_name]["required"]
                .as_array()
                .map(|arr| arr.iter().filter_map(|x| x.as_str()).any(|x| x == key))
                .unwrap_or(false);
            out.push('\n');
            out.push_str(&gen_field(
                state,
                meta,
                &schema_name,
                &key,
                &field,
                required,
                false,
                shared_objects,
            ));
        }
        out.push_str("}\n");
        all_objects.insert(struct_name.clone());
        state.known_objects.insert(struct_name);

        // Set the schema to generated
        *state.generated_schemas.entry(schema_name).or_default() = true;
    }
}

fn write_out_field(out: &mut String, var_name: &String, var_type: &String, required: bool) {
    if required {
        out.push_str(&format!("    pub {}: {},\n", var_name, var_type));
    } else {
        out.push_str("    #[serde(skip_serializing_if = \"Option::is_none\")]\n");
        out.push_str(&format!("    pub {}: Option<{}>,\n", var_name, var_type));
    }
}

fn gen_inferred_params(
    out: &mut String,
    state: &mut Generated,
    meta: &Metadata,
    object: &str,
    shared_objects: &mut BTreeSet<String>,
    all_objects: &mut BTreeSet<String>,
) {
    let id_type = meta.schema_to_id_type(object);
    let struct_name = meta.schema_to_rust_type(object);

    for (_, params) in state.inferred_parameters.clone() {
        let params_schema = params.rust_type.to_snake_case();
        let parameters = match params.parameters.as_array() {
            Some(some) => some.as_slice(),
            None => &[],
        };

        if all_objects.contains(&params.rust_type) {
            if !state.known_objects.contains(&params.rust_type) {
                println!(
                    "importing {} because it is unknown on line {}",
                    &params.rust_type,
                    line!()
                );
                state.use_root.insert(params.rust_type.clone());
                state.known_objects.insert(params.rust_type);
            }
            continue;
        }

        // Derive Default when no param is required
        let can_derive_default =
            parameters.iter().all(|param| param["required"].as_bool() != Some(true));

        out.push('\n');
        out.push_str(&format!("/// The parameters for `{}::{}`.\n", struct_name, params.method));

        if can_derive_default {
            out.push_str("#[derive(Clone, Debug, Serialize, Default)]\n");
        } else {
            out.push_str("#[derive(Clone, Debug, Serialize)]\n");
        }

        out.push_str("pub struct ");
        out.push_str(&params.rust_type);
        out.push_str("<'a> {\n");
        let mut initializers: Vec<(String, String, bool)> = Vec::new();
        for param in parameters {
            match param["in"].as_str() {
                Some("query") | Some("form") => (),
                _ => continue,
            }

            let param_name = param["name"].as_str().unwrap();
            let param_rename = match param_name {
                "type" => "type_",
                other => other,
            };
            let print_doc = |out: &mut String| {
                out.push('\n');
                if let Some(doc) = param["description"].as_str() {
                    print_doc_comment(out, doc, 1);
                }
                if param_rename != param_name {
                    out.push_str(&format!("    #[serde(rename = \"{}\")]\n", param_name));
                }
            };
            let required = param["required"].as_bool() == Some(true);
            match param_name {
                // TODO: Handle these unusual params
                "bank_account" | "destination" | "usage" => continue,

                "card" => {
                    print_doc(out);

                    let member_schema = param["schema"].clone();
                    match gen_member_variable_string(&member_schema) {
                        Ok(type_) => {
                            initializers.push(("card".into(), type_.clone(), required));
                            write_out_field(out, &"card".into(), &type_, required);
                        }
                        Err(TypeError::NoType) => {
                            //Weird case, found with anyOf so only case we are handling
                            //at the current moment
                            if let Some(inner_vec) = member_schema["anyOf"].as_array() {
                                for (index, val) in inner_vec.iter().enumerate() {
                                    let new_member_name = format!("card{}", index);
                                    let new_member_type: String;
                                    if let Ok(normal_type) = gen_member_variable_string(val) {
                                        new_member_type = normal_type;
                                    } else {
                                        if let Some(title) = val["title"].as_str() {
                                            new_member_type = title.to_camel_case();
                                        } else {
                                            new_member_type = new_member_name.to_camel_case();
                                        }
                                        let inferred_object = InferredObject {
                                            rust_type: new_member_type.clone(),
                                            schema: val.clone(),
                                        };
                                        state
                                            .generated_objects
                                            .insert(new_member_type.clone(), inferred_object);
                                    }
                                    initializers.push((
                                        new_member_name.clone(),
                                        new_member_type.clone(),
                                        required,
                                    ));
                                    out.push_str(&format!(
                                        "    #[serde(rename = \"{}\")]\n",
                                        param_name
                                    ));
                                    write_out_field(
                                        out,
                                        &new_member_name,
                                        &new_member_type,
                                        required,
                                    );
                                    out.push_str("\n");
                                }
                            } else {
                                assert!(
                                    false,
                                    "Strange case, haven't handled this yet: {:#?}",
                                    member_schema
                                );
                            }
                        }
                        Err(TypeError::IsObject) => {
                            let new_type_name: String;
                            if let Some(title) = member_schema["title"].as_str() {
                                new_type_name = title.to_string().to_camel_case();
                            } else {
                                new_type_name = format!("{}CardInfo", params.rust_type);
                            }
                            let inferred_object = InferredObject {
                                rust_type: new_type_name.clone(),
                                schema: param["schema"].clone(),
                            };
                            state.generated_objects.insert(new_type_name.clone(), inferred_object);
                            initializers.push(("card".into(), new_type_name.clone(), required));
                            write_out_field(out, &"card".into(), &new_type_name, required);
                        }
                        _ => {
                            assert!(false, "Don't recognize this: {:#?}", member_schema);
                        }
                    }
                }

                "product" => {
                    print_doc(out);
                    initializers.push((
                        "product".into(),
                        "IdOrCreate<'a, CreateProduct<'a>>".into(),
                        required,
                    ));
                    state.use_params.insert("IdOrCreate");
                    state.use_resources.insert("CreateProduct".to_owned());
                    if required {
                        out.push_str("    pub product: IdOrCreate<'a, CreateProduct<'a>>,\n");
                    } else {
                        out.push_str("    #[serde(skip_serializing_if = \"Option::is_none\")]\n");
                        out.push_str(
                            "    pub product: Option<IdOrCreate<'a, CreateProduct<'a>>>,\n",
                        );
                    }
                }
                "metadata" => {
                    print_doc(out);
                    initializers.push(("metadata".into(), "Metadata".into(), required));
                    state.use_params.insert("Metadata");
                    if required {
                        out.push_str("    pub metadata: Metadata,\n");
                    } else {
                        out.push_str("    #[serde(skip_serializing_if = \"Option::is_none\")]\n");
                        out.push_str("    pub metadata: Option<Metadata>,\n");
                    }
                }
                "expand" => {
                    print_doc(out);
                    initializers.push(("expand".into(), "&'a [&'a str]".into(), false));
                    state.use_params.insert("Expand");
                    out.push_str("    #[serde(skip_serializing_if = \"Expand::is_empty\")]\n");
                    out.push_str("    pub expand: &'a [&'a str],\n");
                }
                "limit" => {
                    print_doc(out);
                    initializers.push(("limit".into(), "u64".into(), false));
                    if required {
                        out.push_str("    pub limit: u64,\n");
                    } else {
                        out.push_str("    #[serde(skip_serializing_if = \"Option::is_none\")]\n");
                        out.push_str("    pub limit: Option<u64>,\n");
                    }
                }
                "ending_before" => {
                    print_doc(out);
                    let cursor_type =
                        id_type.as_ref().map(|(x, _)| x.as_str()).unwrap_or("&'a str");
                    initializers.push(("ending_before".into(), cursor_type.into(), false));
                    if required {
                        panic!("unexpected \"required\" `ending_before` parameter");
                    } else {
                        out.push_str("    #[serde(skip_serializing_if = \"Option::is_none\")]\n");
                        out.push_str("    pub ending_before: Option<");
                        out.push_str(cursor_type);
                        out.push_str(">,\n");
                    }
                }
                "starting_after" => {
                    print_doc(out);
                    let cursor_type =
                        id_type.as_ref().map(|(x, _)| x.as_str()).unwrap_or("&'a str");
                    initializers.push(("starting_after".into(), cursor_type.into(), false));
                    if required {
                        panic!("unexpected \"required\" `starting_after` parameter");
                    } else {
                        out.push_str("    #[serde(skip_serializing_if = \"Option::is_none\")]\n");
                        out.push_str("    pub starting_after: Option<");
                        out.push_str(cursor_type);
                        out.push_str(">,\n");
                    }
                }
                _ => {
                    if let Some((use_path, rust_type)) =
                        meta.field_to_rust_type(params_schema.as_str(), param_name)
                    {
                        print_doc(out);
                        initializers.push((param_rename.into(), rust_type.to_string(), required));
                        match use_path {
                            "" | "String" => (),
                            "Metadata" => {
                                state.use_params.insert("Metadata");
                            }
                            path if path.ends_with("Id") && path != "TaxId" => {
                                state.use_ids.insert(path.into());
                            }
                            path => {
                                state.use_resources.insert(path.into());
                            }
                        }
                        if rust_type.starts_with("Option<") {
                            out.push_str(
                                "    #[serde(skip_serializing_if = \"Option::is_none\")]\n",
                            );
                        }
                        out.push_str("    pub ");
                        out.push_str(&param_rename);
                        out.push_str(": ");
                        out.push_str(&rust_type);
                        out.push_str(",\n");
                    } else if meta.schema_to_id_type(param_name).is_some()
                        && param["schema"]["type"].as_str() == Some("string")
                        && param_name != "tax_id"
                    {
                        let (id_type, _) = meta.schema_to_id_type(param_name).unwrap();
                        print_doc(out);
                        initializers.push((param_name.into(), id_type.clone(), required));
                        state.use_ids.insert(id_type.clone());
                        if required {
                            out.push_str("    pub ");
                            out.push_str(param_name);
                            out.push_str(": ");
                            out.push_str(&id_type);
                            out.push_str(",\n");
                        } else {
                            out.push_str(
                                "    #[serde(skip_serializing_if = \"Option::is_none\")]\n",
                            );
                            out.push_str("    pub ");
                            out.push_str(param_name);
                            out.push_str(": Option<");
                            out.push_str(&id_type);
                            out.push_str(">,\n");
                        }
                    } else if param["schema"]["type"].as_str() == Some("boolean") {
                        print_doc(out);
                        initializers.push((param_rename.into(), "bool".into(), false));
                        if required {
                            out.push_str("    pub ");
                            out.push_str(param_rename);
                            out.push_str(": bool,\n");
                        } else {
                            out.push_str(
                                "    #[serde(skip_serializing_if = \"Option::is_none\")]\n",
                            );
                            out.push_str("    pub ");
                            out.push_str(param_rename);
                            out.push_str(": Option<bool>,\n");
                        }
                    } else if param["schema"]["type"].as_str() == Some("integer") {
                        let rust_type = infer_integer_type(
                            state,
                            &param_name,
                            param["schema"]["format"].as_str(),
                        );

                        print_doc(out);
                        initializers.push((param_rename.into(), rust_type.clone(), required));
                        if required {
                            out.push_str("    pub ");
                            out.push_str(param_rename);
                            out.push_str(": ");
                            out.push_str(&rust_type);
                            out.push_str(",\n");
                        } else {
                            out.push_str(
                                "    #[serde(skip_serializing_if = \"Option::is_none\")]\n",
                            );
                            out.push_str("    pub ");
                            out.push_str(param_rename);
                            out.push_str(": Option<");
                            out.push_str(&rust_type);
                            out.push_str(">,\n");
                        }
                    } else if param["schema"]["type"].as_str() == Some("number") {
                        print_doc(out);
                        initializers.push((param_rename.into(), "f64".into(), required));
                        if required {
                            out.push_str("    pub ");
                            out.push_str(param_rename);
                            out.push_str(": f64,\n");
                        } else {
                            out.push_str(
                                "    #[serde(skip_serializing_if = \"Option::is_none\")]\n",
                            );
                            out.push_str("    pub ");
                            out.push_str(param_rename);
                            out.push_str(": Option<f64>,\n");
                        }
                    } else if param["schema"]["anyOf"][0]["title"].as_str()
                        == Some("range_query_specs")
                    {
                        print_doc(out);
                        initializers.push((
                            param_rename.into(),
                            "RangeQuery<Timestamp>".into(),
                            required,
                        ));
                        state.use_params.insert("RangeQuery");
                        state.use_params.insert("Timestamp");
                        if required {
                            out.push_str("    pub ");
                            out.push_str(param_rename);
                            out.push_str(": RangeQuery<Timestamp>,\n");
                        } else {
                            out.push_str(
                                "    #[serde(skip_serializing_if = \"Option::is_none\")]\n",
                            );
                            out.push_str("    pub ");
                            out.push_str(param_rename);
                            out.push_str(": Option<RangeQuery<Timestamp>>,\n");
                        }
                    } else if param["schema"]["type"].as_str() == Some("string")
                        && param["schema"]["enum"].is_array()
                    {
                        let enum_schema = meta.schema_field(object, param_rename);
                        let enum_name = meta.schema_to_rust_type(&enum_schema);
                        let enum_ = InferredEnum {
                            parent: params.rust_type.clone(),
                            field: param_rename.into(),
                            options: param["schema"]["enum"]
                                .as_array()
                                .unwrap()
                                .iter()
                                .map(|x| x.as_str().unwrap().into())
                                .collect(),
                        };
                        let inserted = state.try_insert_enum(enum_name.clone(), enum_.clone());
                        let enum_name = if inserted.is_err() {
                            let enum_schema = format!("{}_filter", enum_schema);
                            let enum_name = meta.schema_to_rust_type(&enum_schema);
                            state.insert_enum(enum_name.clone(), enum_);
                            enum_name
                        } else {
                            enum_name
                        };

                        print_doc(out);
                        initializers.push((param_rename.into(), enum_name.clone(), required));
                        if required {
                            out.push_str("    pub ");
                            out.push_str(param_rename);
                            out.push_str(": ");
                            out.push_str(&enum_name);
                            out.push_str(",\n");
                        } else {
                            out.push_str(
                                "    #[serde(skip_serializing_if = \"Option::is_none\")]\n",
                            );
                            out.push_str("    pub ");
                            out.push_str(param_rename);
                            out.push_str(": Option<");
                            out.push_str(&enum_name);
                            out.push_str(">,\n");
                        }
                    } else if (param_name == "currency" || param_name.ends_with("_currency"))
                        && param["schema"]["type"].as_str() == Some("string")
                    {
                        print_doc(out);
                        initializers.push((param_rename.into(), "Currency".into(), required));
                        state.use_resources.insert("Currency".into());
                        if required {
                            out.push_str("    pub ");
                            out.push_str(param_rename);
                            out.push_str(": Currency,\n");
                        } else {
                            out.push_str(
                                "    #[serde(skip_serializing_if = \"Option::is_none\")]\n",
                            );
                            out.push_str("    pub ");
                            out.push_str(param_rename);
                            out.push_str(": Option<Currency>,\n");
                        }
                    } else if param["schema"]["type"].as_str() == Some("string") {
                        print_doc(out);
                        initializers.push((param_rename.into(), "&'a str".into(), required));
                        if required {
                            out.push_str("    pub ");
                            out.push_str(param_rename);
                            out.push_str(": &'a str,\n");
                        } else {
                            out.push_str(
                                "    #[serde(skip_serializing_if = \"Option::is_none\")]\n",
                            );
                            out.push_str("    pub ");
                            out.push_str(param_rename);
                            out.push_str(": Option<&'a str>,\n");
                        }
                    } else if param["schema"]["type"].as_str() == Some("object")
                        || param["schema"]["type"].as_str() == Some("array")
                        || param["schema"]["$ref"].is_string()
                        || param["schema"]["anyOf"].is_array()
                    {
                        let rust_type = gen_field_rust_type(
                            state,
                            meta,
                            &params.rust_type.to_snake_case(),
                            &param_rename,
                            &param["schema"],
                            required,
                            false,
                            shared_objects,
                        );
                        initializers.push((param_rename.into(), rust_type.clone(), required));

                        print_doc(out);
                        if !required {
                            out.push_str(
                                "    #[serde(skip_serializing_if = \"Option::is_none\")]\n",
                            );
                        }
                        out.push_str("    pub ");
                        out.push_str(param_rename);
                        out.push_str(": ");
                        out.push_str(&rust_type);
                        out.push_str(",\n");
                    } else if required {
                        panic!(
                            "error: skipped required parameter: {} => {:?}",
                            param_name, param["schema"]
                        );
                    } else {
                        eprintln!("warning: skipping optional parameter: {}", param_name);
                    }
                }
            }
        }
        out.push_str("}\n");
        out.push('\n');
        out.push_str("impl<'a> ");
        out.push_str(&params.rust_type);
        out.push_str("<'a> {\n");
        out.push_str("    pub fn new(");
        let mut required_count = 0;
        for (name, type_, required) in &initializers {
            if *required {
                if required_count > 0 {
                    out.push_str(", ");
                }
                out.push_str(&name);
                out.push_str(": ");
                out.push_str(&type_);
                required_count += 1;
            }
        }
        out.push_str(") -> Self {\n");
        out.push_str("        ");
        out.push_str(&params.rust_type);
        out.push_str(" {\n");
        for (name, _, required) in &initializers {
            out.push_str("            ");
            out.push_str(&name);
            if *required {
                out.push_str(",\n");
            } else {
                out.push_str(": Default::default(),\n");
            }
        }
        out.push_str("        }\n");
        out.push_str("    }\n");
        out.push_str("}\n");

        all_objects.insert(params.rust_type.clone());
        state.known_objects.insert(params.rust_type);
    }
}

fn gen_emitted_structs(
    out: &mut String,
    state: &mut Generated,
    meta: &Metadata,
    shared_objects: &mut BTreeSet<String>,
    all_objects: &mut BTreeSet<String>,
) {
    let mut emitted_structs = BTreeSet::new();
    while state
        .inferred_structs
        .keys()
        .cloned()
        .collect::<BTreeSet<_>>()
        .difference(&emitted_structs)
        .any(|_| true)
    {
        for (struct_name, struct_) in state.inferred_structs.clone() {
            if emitted_structs.contains(&struct_name) {
                continue;
            } else {
                emitted_structs.insert(struct_name.clone());
                println!("struct {} {{ ... }}", struct_name);
            }

            if all_objects.contains(&struct_name) {
                if !shared_objects.contains(&struct_name) {
                    println!(
                        "importing {} because it is unknown on line {}",
                        &struct_name,
                        line!()
                    );
                    state.known_objects.insert(struct_name.clone());
                    state.use_root.insert(struct_name);
                }
                continue;
            }

            let fields = match struct_.schema["properties"].as_object() {
                Some(some) => some,
                None => {
                    // TODO: Handle these objects
                    // eprintln!("warning: {} has no properties ({})", struct_name, struct_.schema);
                    continue;
                }
            };
            out.push('\n');

            out.push_str("#[derive(Clone, Debug, Deserialize, Serialize)]\n");
            out.push_str("pub struct ");
            out.push_str(&struct_name.to_camel_case());
            out.push_str(" {\n");
            for (key, field) in fields {
                let required = struct_.schema["required"]
                    .as_array()
                    .map(|arr| arr.iter().filter_map(|x| x.as_str()).any(|x| x == key))
                    .unwrap_or(false);
                out.push('\n');
                out.push_str(&gen_field(
                    state,
                    meta,
                    &struct_name.to_snake_case(),
                    &key,
                    &field,
                    required,
                    false,
                    shared_objects,
                ));
            }
            out.push_str("}\n");
            all_objects.insert(struct_name);
        }
    }
}

fn gen_unions(
    out: &mut String,
    state: &mut Generated,
    meta: &Metadata,
    all_objects: &mut BTreeSet<String>,
) {
    for (union_name, union_) in state.inferred_unions.clone() {
        if !all_objects.contains(&union_name) {
            println!("union {} {{ ... }}", union_name);

<<<<<<< HEAD
            out.push('\n');
            out.push_str("#[derive(Clone, Debug, Deserialize, Serialize)]\n");
            out.push_str("#[serde(tag = \"object\", rename_all = \"snake_case\")]\n");
            out.push_str("pub enum ");
            out.push_str(&union_name.to_camel_case());
            out.push_str(" {\n");
            for variant_schema in &union_.schema_variants {
                let object_name = meta.spec["components"]["schemas"][&variant_schema]["properties"]
                    ["object"]["enum"][0]
                    .as_str()
                    .unwrap_or_else(|| {
                        meta.spec["components"]["schemas"][&variant_schema]["title"]
                            .as_str()
                            .unwrap()
                    });
                let variant_name = meta.schema_to_rust_type(object_name);
                let type_name = meta.schema_to_rust_type(&variant_schema);
                if variant_name.to_snake_case() != object_name {
                    out.push_str("    #[serde(rename = \"");
                    out.push_str(object_name);
                    out.push_str("\")]\n");
                }
                out.push_str("    ");
                out.push_str(&variant_name);
                out.push('(');
                out.push_str(&type_name);
                out.push_str("),\n");
=======
        out.push('\n');
        out.push_str("#[derive(Clone, Debug, Deserialize, Serialize)]\n");
        out.push_str("#[serde(untagged, rename_all = \"snake_case\")]\n");
        out.push_str("pub enum ");
        out.push_str(&union_name.to_camel_case());
        out.push_str(" {\n");
        for variant_schema in &union_.schema_variants {
            let object_name = meta.spec["components"]["schemas"][&variant_schema]["properties"]
                ["object"]["enum"][0]
                .as_str()
                .unwrap_or_else(|| {
                    meta.spec["components"]["schemas"][&variant_schema]["title"].as_str().unwrap()
                });
            let variant_name = meta.schema_to_rust_type(object_name);
            let type_name = meta.schema_to_rust_type(&variant_schema);
            if variant_name.to_snake_case() != object_name {
                out.push_str("    #[serde(rename = \"");
                out.push_str(object_name);
                out.push_str("\")]\n");
>>>>>>> b14126ed
            }
            out.push_str("}\n");
            state.known_objects.insert(union_name.clone());
            all_objects.insert(union_name);
        } else if !state.known_objects.contains(&union_name) {
            state.known_objects.insert(union_name.clone());
            state.use_root.insert(union_name);
        }
    }
}

fn gen_variant_name(wire_name: &str, meta: &Metadata) -> String {
    match wire_name {
        "*" => "All".to_string(),
        n => {
            if n.chars().next().unwrap().is_digit(10) {
                format!("V{}", n.to_string().replace('-', "_").replace('.', "_"))
            } else {
                meta.schema_to_rust_type(wire_name)
            }
        }
    }
}

fn gen_enums(
    out: &mut String,
    state: &mut Generated,
    meta: &Metadata,
    all_objects: &mut BTreeSet<String>,
) {
    for (enum_name, enum_) in state.inferred_enums.clone() {
        println!("enum {} {{ ... }}", enum_name);
        if !all_objects.contains(&enum_name) {
            out.push('\n');
            out.push_str(&format!(
                "/// An enum representing the possible values of an `{}`'s `{}` field.\n",
                enum_.parent, enum_.field
            ));
            out.push_str("#[derive(Copy, Clone, Debug, Deserialize, Serialize, Eq, PartialEq)]\n");
            out.push_str("#[serde(rename_all = \"snake_case\")]\n");
            out.push_str("pub enum ");
            out.push_str(&enum_name);
            out.push_str(" {\n");
            for wire_name in &enum_.options {
                if wire_name.trim().is_empty() {
                    continue;
                }
                let variant_name = gen_variant_name(&wire_name.as_str(), meta);
                if variant_name.trim().is_empty() {
                    panic!("unhandled enum variant: {:?}", wire_name)
                }
                if &variant_name.to_snake_case() != wire_name {
                    out.push_str("    #[serde(rename = \"");
                    out.push_str(wire_name);
                    out.push_str("\")]\n");
                }
                out.push_str("    ");
                out.push_str(&variant_name);
                out.push_str(",\n");
            }
            out.push_str("}\n");
            out.push('\n');
            out.push_str("impl ");
            out.push_str(&enum_name);
            out.push_str(" {\n");
            out.push_str("    pub fn as_str(self) -> &'static str {\n");
            out.push_str("        match self {\n");
            for wire_name in &enum_.options {
                if wire_name.trim().is_empty() {
                    continue;
                }
                let variant_name = gen_variant_name(&wire_name.as_str(), meta);
                out.push_str("            ");
                out.push_str(&enum_name);
                out.push_str("::");
                out.push_str(&variant_name);
                out.push_str(" => ");
                out.push_str(&format!("{:?}", wire_name));
                out.push_str(",\n");
            }
            out.push_str("        }\n");
            out.push_str("    }\n");
            out.push_str("}\n");
            out.push('\n');
            out.push_str("impl AsRef<str> for ");
            out.push_str(&enum_name);
            out.push_str(" {\n");
            out.push_str("    fn as_ref(&self) -> &str {\n");
            out.push_str("        self.as_str()\n");
            out.push_str("    }\n");
            out.push_str("}\n");
            out.push('\n');
            out.push_str("impl std::fmt::Display for ");
            out.push_str(&enum_name);
            out.push_str(" {\n");
            out.push_str("    fn fmt(&self, f: &mut std::fmt::Formatter) -> std::fmt::Result {\n");
            out.push_str("        self.as_str().fmt(f)\n");
            out.push_str("    }\n");
            out.push_str("}\n");
            state.known_objects.insert(enum_name.clone());
            all_objects.insert(enum_name);
        } else if !state.known_objects.contains(&enum_name) {
            state.known_objects.insert(enum_name.clone());
            state.use_root.insert(enum_name);
        }
    }
}

#[derive(Clone, Debug, Copy)]
enum TypeError {
    IsObject,
    NoType,
    Unknown,
}

fn gen_member_variable_string(schema: &Json) -> Result<String, TypeError> {
    if let Some(type_) = schema["type"].as_str() {
        let member_type: Result<String, TypeError>;
        match type_ {
            "integer" => member_type = Ok("i32".into()),
            "string" => member_type = Ok("String".into()),
            "boolean" => member_type = Ok("bool".into()),
            "array" => {
                member_type =
                    Ok(format!("Vec<{}>", gen_member_variable_string(&schema["items"]).unwrap()))
            }
            "object" => member_type = Err(TypeError::IsObject),
            _ => {
                assert!(false, "Do not handle type: {}", type_);
                member_type = Err(TypeError::Unknown)
            }
        }
        member_type
    } else {
        Err(TypeError::NoType)
    }
}

fn print_doc_from_schema(out: &mut String, schema: &Json, print_level: u8) {
    if let Some(description) = schema["description"].as_str() {
        print_doc_comment(out, description, print_level);
    }
}

fn gen_objects(out: &mut String, state: &mut Generated) {
    let mut generated_objects = state.generated_objects.clone();
    while generated_objects.len() != 0 {
        let key_str: String;
        let value_obj: InferredObject;
        {
            let (key, value) = generated_objects.iter().next().unwrap();
            println!("object: {} -- {:#?}", key, value);
            key_str = key.clone();
            value_obj = value.clone();
        }

        //Okay, we need something more general for these common
        //cases.  Hopefully, they aren't too common.  Right now, we
        //don't have a clear way to handle 2nd level nested new types
        if key_str == "Metadata" {
            generated_objects.remove(&key_str);
            continue;
        }

        let schema = value_obj.schema.clone();
        out.push_str("\n");
        print_doc_from_schema(out, &schema, 0);

        if let Some(type_) = schema["type"].as_str() {
            match type_ {
                "object" => {
                    out.push_str("#[derive(Clone, Debug, Deserialize, Serialize)]\n");
                    out.push_str(&format!("pub struct {} {{\n", key_str));
                    if let Some(prop_map) = schema["properties"].as_object() {
                        let empty_vec = vec![];
                        let required = schema["required"].as_array().unwrap_or(&empty_vec);
                        if !required.iter().all(|val| val.is_string()) {
                            assert!(
                                false,
                                "Required vector is not a vector of strings: {:#?}",
                                required
                            );
                        }
                        for (member_name, member_schema) in prop_map.iter() {
                            let mut is_required = false;
                            if required.iter().any(|val| {
                                let req_str = val.as_str().unwrap();
                                req_str == *member_name
                            }) {
                                is_required = true;
                            }
                            print_doc_from_schema(out, member_schema, 1);
                            match gen_member_variable_string(member_schema) {
                                Ok(normal_var) => {
                                    write_out_field(out, member_name, &normal_var, is_required)
                                }
                                Err(TypeError::IsObject) => {
                                    let rust_type = member_name.to_camel_case();
                                    write_out_field(out, member_name, &rust_type, is_required);
                                    let new_params = InferredObject {
                                        rust_type: rust_type.clone(),
                                        schema: member_schema.clone(),
                                    };
                                    generated_objects.insert(rust_type, new_params);
                                }
                                _ => {
                                    assert!(false, "Unhandled case, inspect: {:#?}", member_schema);
                                }
                            }
                        }
                        out.push_str("}\n");
                    } else {
                        assert!(false, "Object has no properties: {:#?}", schema);
                    }
                }
                other => assert!(false, "Expected an object here got: {}", other),
            }
        } else {
            assert!(false, "Schema does not have a type {:#?}", schema);
        }
        generated_objects.remove(&key_str);

        /*if let Some(array) = schema["anyOf"].as_array() {
            out.push_str("#[derive(Clone, Debug, Deserialize, Serialize)]\n");
            out.push_str("#[serde(rename_all = \"snake_case\")]\n");
            out.push_str(&format!("pub enum {} {{\n", key_str));

            let mut index = 0;
            for value in array {
                if let Some(title) = value["title"].as_str() {
                    out.push_str(&format!("    pub {}(", title.to_camel_case()));
                } else {
                    out.push_str(&format!("    pub Alternate{}(", index));
                }
                index += 1;

                if let Ok(obj_str) = gen_member_variable_string(&value) {
                    out.push_str(&format!("{}),\n", obj_str));
                } else {
                    let object_name = value["title"].as_str().unwrap();
                    let rust_obj_name = object_name.to_camel_case();

                    out.push_str(&format!("{}),\n", rust_obj_name));
                    let obj_desc =
                        InferredObject { rust_type: rust_obj_name.clone(), schema: value.clone() };
                    generated_objects.insert(object_name.to_camel_case(), obj_desc);
                }
                println!("value: {:#?}", value);
            }
            out.push_str("}\n");
        }*/
    }
}

fn gen_extra_object(
    meta: &Metadata,
    object: &str,
    url_finder: &UrlFinder,
    shared_objects: &mut BTreeSet<String>,
    all_objects: &mut BTreeSet<String>,
) -> String {
    let mut out = String::new();
    let mut state = Generated::default();

    gen_struct(&mut out, &mut state, meta, object, shared_objects, url_finder, all_objects);

    gen_generated_schemas(&mut out, &mut state, meta, shared_objects, all_objects);

    gen_inferred_params(&mut out, &mut state, meta, object, shared_objects, all_objects);

    gen_emitted_structs(&mut out, &mut state, meta, shared_objects, all_objects);

    gen_unions(&mut out, &mut state, meta, all_objects);

    gen_enums(&mut out, &mut state, meta, all_objects);

    gen_objects(&mut out, &mut state);

    let prelude = gen_prelude(&state, meta, object);

    // Done
    prelude + &out
}

fn gen_impl_object(
    meta: &Metadata,
    object: &str,
    url_finder: &UrlFinder,
    shared_objects: &mut BTreeSet<String>,
    all_objects: &mut BTreeSet<String>,
) -> String {
    let mut out = String::new();
    let mut state = Generated::default();
    let id_type = meta.schema_to_id_type(object);
    let struct_name = meta.schema_to_rust_type(object);
    let schema = &meta.spec["components"]["schemas"][object];
    let fields = match schema["properties"].as_object() {
        Some(some) => some,
        None => return String::new(),
    };

    let object_literal = match fields["object"]["enum"][0].as_str() {
        Some(some) => some,
        None => return String::new(),
    };

    gen_struct(&mut out, &mut state, meta, object, shared_objects, url_finder, all_objects);

    // Generate request methods
    if let Some(impls) =
        gen_impl_requests(&mut state, meta, object, id_type.as_ref().map(|(x, _)| x.as_str()))
    {
        out.push('\n');
        out.push_str(&impls);
    }

    // Generate an `impl Object` block
    state.use_params.insert("Object");
    out.push('\n');
    out.push_str("impl Object for ");
    out.push_str(&struct_name);
    out.push_str(" {\n");
    out.push_str("    type Id = ");
    if let Some((id_type, _)) = &id_type {
        out.push_str(&id_type);
        out.push_str(";\n");
        out.push_str("    fn id(&self) -> Self::Id {\n        self.id.clone()\n    }\n");
    } else {
        out.push_str("();\n");
        out.push_str("    fn id(&self) -> Self::Id {}\n");
    }
    out.push_str("    fn object(&self) -> &'static str {\n        \"");
    out.push_str(object_literal);
    out.push_str("\"\n    }\n");
    out.push_str("}\n");

    gen_generated_schemas(&mut out, &mut state, meta, shared_objects, all_objects);

    gen_inferred_params(&mut out, &mut state, meta, object, shared_objects, all_objects);

    gen_emitted_structs(&mut out, &mut state, meta, shared_objects, all_objects);

    gen_unions(&mut out, &mut state, meta, all_objects);

    gen_enums(&mut out, &mut state, meta, all_objects);

    gen_objects(&mut out, &mut state);

    let prelude = gen_prelude(&state, meta, object);

    // Done
    prelude + &out
}

fn gen_field(
    state: &mut Generated,
    meta: &Metadata,
    object: &str,
    field_name: &str,
    field: &Json,
    required: bool,
    default: bool,
    shared_objects: &mut BTreeSet<String>,
) -> String {
    let mut out = String::new();
    if let Some(doc) = field["description"].as_str() {
        print_doc_comment(&mut out, doc, 1);
    }
    let mut field_rename = field_name.to_snake_case();
    if field_rename == "type" {
        field_rename = "type_".into();
    }
    if field_rename != field_name {
        out.push_str("    #[serde(rename = \"");
        out.push_str(field_name);
        out.push_str("\")]\n");
    }
    let rust_type = gen_field_rust_type(
        state,
        meta,
        object,
        &field_name,
        &field,
        required,
        default,
        shared_objects,
    );
    if !required {
        if rust_type == "bool" || rust_type == "Metadata" || rust_type.starts_with("List<") {
            out.push_str("    #[serde(default)]\n");
        } else if rust_type.starts_with("Option<") {
            out.push_str("    #[serde(skip_serializing_if = \"Option::is_none\")]\n");
        }
    }
    out.push_str("    pub ");
    out.push_str(&field_rename);
    out.push_str(": ");
    out.push_str(&rust_type);
    out.push_str(",\n");
    out
}

fn gen_field_rust_type(
    state: &mut Generated,
    meta: &Metadata,
    object: &str,
    field_name: &str,
    field: &Json,
    required: bool,
    default: bool,
    shared_objects: &mut BTreeSet<String>,
) -> String {
    if let Some((use_path, rust_type)) = meta.field_to_rust_type(object, field_name) {
        match use_path {
            "" | "String" => (),
            "Metadata" => {
                state.use_params.insert("Metadata");
            }
            _ => {
                state.use_resources.insert(use_path.into());
            }
        }
        return rust_type.into();
    }
    if field_name == "metadata" {
        state.use_params.insert("Metadata");
        return "Metadata".into();
    } else if (field_name == "currency" || field_name.ends_with("_currency"))
        && field["type"].as_str() == Some("string")
    {
        state.use_resources.insert("Currency".into());
        if !required || field["nullable"].as_bool() == Some(true) {
            return "Option<Currency>".into();
        } else {
            return "Currency".into();
        }
    } else if field_name == "created" {
        state.use_params.insert("Timestamp");
        if !required || field["nullable"].as_bool() == Some(true) {
            return "Option<Timestamp>".into();
        } else {
            return "Timestamp".into();
        }
    }

    let ty = match field["type"].as_str() {
        Some("boolean") => {
            if default {
                // N.B. return immediately; if we want to use `Default` for bool rather than `Option`
                return "bool".into();
            } else {
                "bool".into()
            }
        }
        Some("number") => "f64".into(),
        Some("integer") => infer_integer_type(state, field_name, field["format"].as_str()),
        Some("string") => {
            if let Some(variants) = field["enum"].as_array() {
                let enum_schema = meta.schema_field(object, field_name);
                let enum_name = meta.schema_to_rust_type(&enum_schema);
                let parent_type = meta.schema_to_rust_type(object);
                let enum_ = InferredEnum {
                    parent: parent_type,
                    field: field_name.into(),
                    options: variants.iter().map(|x| x.as_str().unwrap().into()).collect(),
                };
                state.insert_enum(enum_name.clone(), enum_);
                enum_name
            } else {
                "String".into()
            }
        }
        Some("array") => {
            let element = &field["items"];
            let element_type = gen_field_rust_type(
                state,
                meta,
                object,
                field_name,
                element,
                true,
                false,
                shared_objects,
            );
            format!("Vec<{}>", element_type)
        }
        Some("object") => {
            if field["properties"]["object"]["enum"][0].as_str() == Some("list") {
                state.use_params.insert("List");
                let element = &field["properties"]["data"]["items"];
                let element_field_name = if field_name.ends_with('s') {
                    field_name[0..field_name.len() - 1].into()
                } else if field_name.ends_with("ies") {
                    format!("{}y", &field_name[0..field_name.len() - 3])
                } else {
                    field_name.into()
                };
                let element_type = gen_field_rust_type(
                    state,
                    meta,
                    object,
                    &element_field_name,
                    element,
                    true,
                    false,
                    shared_objects,
                );

                // N.B. return immediately; we use `Default` for list rather than `Option`
                return format!("List<{}>", element_type);
            } else {
                let struct_schema = meta.schema_field(object, field_name);
                let struct_name = meta.schema_to_rust_type(&struct_schema);
                let struct_ = InferredStruct { field: field_name.into(), schema: field.clone() };
                state.insert_struct(struct_name.clone(), struct_);
                struct_name
            }
        }
        _ => {
            if let Some(path) = field["$ref"].as_str() {
                let schema_name = path.trim_start_matches("#/components/schemas/");
                let type_name = meta.schema_to_rust_type(schema_name);
                if schema_name != object {
                    if meta.objects.contains(schema_name) {
                        state.use_resources.insert(type_name.clone());
                    } else if meta.dependents.get(schema_name).map(|x| x.len()).unwrap_or(0) > 1 {
                        state.use_resources.insert(type_name.clone());
                        shared_objects.insert(schema_name.to_string());
                    } else if !state.generated_schemas.contains_key(schema_name) {
                        state.generated_schemas.insert(schema_name.into(), false);
                    }
                }
                type_name
            } else if let Some(any_of) =
                field["anyOf"].as_array().or_else(|| field["oneOf"].as_array())
            {
                if any_of.len() == 1
                    || (any_of.len() == 2 && any_of[1]["enum"][0].as_str() == Some(""))
                {
                    gen_field_rust_type(
                        state,
                        meta,
                        object,
                        field_name,
                        &any_of[0],
                        true,
                        false,
                        shared_objects,
                    )
                } else if field["x-expansionResources"].is_object() {
                    let ty_ = gen_field_rust_type(
                        state,
                        meta,
                        object,
                        field_name,
                        &json!({
                            "oneOf": Json::Array(field["x-expansionResources"]["oneOf"].as_array().unwrap()
                            .iter()
                            .filter(|v| !v["$ref"].as_str().unwrap().starts_with("#/components/schemas/deleted_"))
                            .cloned()
                            .collect())
                        }),
                        true,
                        false,
                        shared_objects,
                    );
                    state.use_params.insert("Expandable");
                    format!("Expandable<{}>", ty_)
                } else if any_of[0]["title"].as_str() == Some("range_query_specs") {
                    state.use_params.insert("RangeQuery");
                    state.use_params.insert("Timestamp");
                    "RangeQuery<Timestamp>".into()
                } else {
                    //println!("object: {}, field_name: {}", object, field_name);
                    let mut union_addition = field_name.to_owned();
                    union_addition.push_str("_union");
                    let union_schema = meta.schema_field(object, &union_addition);
                    let union_name = meta.schema_to_rust_type(&union_schema);
                    //println!("union_schema: {}, union_name: {}", union_schema, union_name);
                    let union_ = InferredUnion {
                        field: field_name.into(),
                        schema_variants: any_of
                            .iter()
                            .map(|x| {
                                let schema_name = x["$ref"]
                                    .as_str()
                                    .expect(&format!(
                                        "invalid union for `{}.{}`:  {:#?}",
                                        object, field_name, field
                                    ))
                                    .trim_start_matches("#/components/schemas/");
                                let type_name = meta.schema_to_rust_type(schema_name);
                                if meta.objects.contains(schema_name)
                                    || meta
                                        .dependents
                                        .get(schema_name)
                                        .map(|x| x.len())
                                        .unwrap_or(0)
                                        > 1
                                {
                                    state.use_resources.insert(type_name);
                                } else if !state.generated_schemas.contains_key(schema_name) {
                                    state.generated_schemas.insert(schema_name.into(), false);
                                }
                                schema_name.into()
                            })
                            .collect(),
                    };
                    state.inferred_unions.insert(union_name.clone(), union_);
                    union_name
                }
            } else {
                panic!("unhandled field type for `{}.{}`: {}\n", object, field_name, field)
            }
        }
    };
    if !required || field["nullable"].as_bool() == Some(true) {
        format!("Option<Box<{}>>", ty)
    } else {
        ty
    }
}

#[derive(Eq, PartialEq, Hash, PartialOrd, Ord)]
enum MethodTypes {
    List,
    Create,
    Retrieve,
    Update,
    Delete,
}

fn gen_impl_requests(
    state: &mut Generated,
    meta: &Metadata,
    object: &str,
    object_id: Option<&str>,
) -> Option<String> {
    let requests = meta.requests.get(object)?;
    let rust_struct = meta.schema_to_rust_type(object);
    println!("impl {} {{ ... }}", rust_struct);

    let mut methods = BTreeMap::new();

    for path in requests {
        let request = &meta.spec["paths"][path];
        let segments = path.trim_start_matches("/v1/").split('/').collect::<Vec<_>>();
        //println!("segments: {:#?}", segments);
        //println!("request: {:#?}", request);

        if let Some(get_request) = &request["get"].as_object() {
            let ok_schema =
                &get_request["responses"]["200"]["content"]["application/json"]["schema"];
            let err_schema =
                &get_request["responses"]["default"]["content"]["application/json"]["schema"];
            if ok_schema.is_null()
                || err_schema["$ref"].as_str() != Some("#/components/schemas/error")
            {
                continue; // skip generating this unusual request (for now...)
            }
            let doc_comment = get_request["description"].as_str().unwrap_or_default();
            if ok_schema["properties"]["object"]["enum"][0].as_str() == Some("list")
                && !methods.contains_key(&MethodTypes::List)
            {
                let params_name = if rust_struct.ends_with('y') {
                    format!("List{}ies", &rust_struct[0..rust_struct.len() - 1])
                } else {
                    format!("List{}s", rust_struct)
                };
                let params = InferredParams {
                    method: "list".into(),
                    rust_type: params_name.clone(),
                    parameters: get_request["parameters"].clone(),
                };
                state.inferred_parameters.insert(params_name.to_snake_case(), params);
                state.use_params.insert("List");

                let mut out = String::new();
                out.push('\n');
                print_doc_comment(&mut out, doc_comment, 1);
                out.push_str("    pub fn list(client: &Client, params: ");
                out.push_str(&params_name);
                out.push_str("<'_>) -> Response<List<");
                out.push_str(&rust_struct);
                out.push_str(">> {\n");
                out.push_str("        client.get_query(\"/");
                out.push_str(&segments.join("/"));
                out.push_str("\", &params)\n");
                out.push_str("    }");
                methods.insert(MethodTypes::List, out);
            } else if segments.len() == 2 && !methods.contains_key(&MethodTypes::Retrieve) {
                let id_param = get_request["parameters"]
                    .as_array()
                    .and_then(|arr| arr.iter().find(|p| p["in"].as_str() == Some("path")));
                let id_param = match id_param {
                    Some(p) => p,
                    None => continue,
                };
                let expand_param = get_request["parameters"]
                    .as_array()
                    .and_then(|arr| arr.iter().find(|p| p["name"].as_str() == Some("expand")));
                if let Some(id_type) = &object_id {
                    assert_eq!(id_param["required"].as_bool(), Some(true));
                    assert_eq!(id_param["style"].as_str(), Some("simple"));

                    let mut out = String::new();
                    out.push('\n');
                    print_doc_comment(&mut out, doc_comment, 1);
                    out.push_str("    pub fn retrieve(client: &Client, id: &");
                    out.push_str(&id_type);
                    if let Some(param) = expand_param {
                        state.use_params.insert("Expand");
                        assert_eq!(param["in"].as_str(), Some("query"));
                        out.push_str(", expand: &[&str]) -> Response<");
                        out.push_str(&rust_struct);
                        out.push_str("> {\n");
                        out.push_str("        client.get_query(");
                        out.push_str(&format!("&format!(\"/{}/{{}}\", id)", segments[0]));
                        out.push_str(", &Expand { expand })\n");
                    } else {
                        out.push_str(") -> Response<");
                        out.push_str(&rust_struct);
                        out.push_str("> {\n");
                        out.push_str("        client.get(/");
                        out.push_str(&format!("&format!(\"/{}/{{}}\", id)", segments[0]));
                        out.push_str(")\n");
                    }
                    out.push_str("    }");
                    methods.insert(MethodTypes::Retrieve, out);
                }
            }
        }

        if let Some(post_request) = &request["post"].as_object() {
            let ok_schema =
                &post_request["responses"]["200"]["content"]["application/json"]["schema"];
            let err_schema =
                &post_request["responses"]["default"]["content"]["application/json"]["schema"];
            if ok_schema.is_null()
                || err_schema["$ref"].as_str() != Some("#/components/schemas/error")
            {
                continue; // skip generating this unusual request (for now...)
            }
            let return_type = if let Some(path) = ok_schema["$ref"].as_str() {
                assert!(ok_schema["nullable"].is_null());
                let schema = path.trim_start_matches("#/components/schemas/");
                meta.schema_to_rust_type(schema)
            } else {
                continue;
            };

            let doc_comment = post_request["description"].as_str().unwrap_or_default();
            let parameter_count = post_request
                .get("parameters")
                .and_then(|p| p.as_array())
                .map(|a| a.len())
                .unwrap_or_default();

            if !methods.contains_key(&MethodTypes::Create)
                && parameter_count == 0
                && (doc_comment.contains("Create")
                    || doc_comment.contains("create")
                    || doc_comment.contains("Adds")
                    || doc_comment.contains("adds"))
            {
                // Just make sure I don't miss anything unexpected
                let query_params: &[_] = post_request
                    .get("parameters")
                    .and_then(|p| p.as_array().map(|x| x.as_ref()))
                    .unwrap_or_default();
                assert!(query_params.is_empty());

                // Construct `parameters` from the request body schema
                let create_schema = &post_request["requestBody"]["content"]
                    ["application/x-www-form-urlencoded"]["schema"];
                let mut create_parameters = Vec::new();
                for (key, value) in create_schema["properties"].as_object().unwrap() {
                    create_parameters.push(json!({
                        "in": "form",
                        "name": key,
                        "description": value["description"],
                        "required": create_schema["required"].as_array().map(|arr| {
                            arr.iter().any(|v| v.as_str() == Some(&key))
                        }),
                        "schema": value,
                        "style": "deepObject"
                    }));
                }
                let params_name = format!("Create{}", rust_struct);
                let params = InferredParams {
                    method: "create".into(),
                    rust_type: params_name.clone(),
                    parameters: Json::Array(create_parameters),
                };
                state.inferred_parameters.insert(params_name.to_snake_case(), params);

                let mut out = String::new();
                out.push('\n');
                print_doc_comment(&mut out, doc_comment, 1);
                out.push_str("    pub fn create(client: &Client, params: ");
                out.push_str(&params_name);
                out.push_str("<'_>) -> Response<");
                out.push_str(&return_type);
                out.push_str("> {\n");
                out.push_str("        client.post_form(\"/");
                out.push_str(&segments.join("/"));
                out.push_str("\", &params)\n");
                out.push_str("    }");
                methods.insert(MethodTypes::Create, out);
            } else if !methods.contains_key(&MethodTypes::Update)
                && parameter_count == 1
                && (doc_comment.contains("Update") || doc_comment.contains("update"))
            {
                // Get the id parameter
                let id_param = post_request["parameters"]
                    .as_array()
                    .and_then(|arr| arr.iter().find(|p| p["in"].as_str() == Some("path")));
                let id_param = match id_param {
                    Some(p) => p,
                    None => continue,
                };

                // Construct `parameters` from the request body schema
                let update_schema = &post_request["requestBody"]["content"]
                    ["application/x-www-form-urlencoded"]["schema"];
                let mut update_parameters = Vec::new();
                for (key, value) in update_schema["properties"].as_object().unwrap() {
                    update_parameters.push(json!({
                        "in": "form",
                        "name": key,
                        "description": value["description"],
                        "required": update_schema["required"].as_array().map(|arr| {
                            arr.iter().any(|v| v.as_str() == Some(&key))
                        }),
                        "schema": value,
                        "style": "deepObject"
                    }));
                }
                let params_name = format!("Update{}", rust_struct);
                let params = InferredParams {
                    method: "update".into(),
                    rust_type: params_name.clone(),
                    parameters: Json::Array(update_parameters),
                };
                state.inferred_parameters.insert(params_name.to_snake_case(), params);

                if let Some(id_type) = &object_id {
                    assert_eq!(id_param["required"].as_bool(), Some(true));
                    assert_eq!(id_param["style"].as_str(), Some("simple"));

                    let mut out = String::new();
                    out.push('\n');
                    print_doc_comment(&mut out, doc_comment, 1);
                    out.push_str("    pub fn update(client: &Client, id: &");
                    out.push_str(&id_type);
                    out.push_str(", params: ");
                    out.push_str(&params_name);
                    out.push_str("<'_>) -> Response<");
                    out.push_str(&return_type);
                    out.push_str("> {\n");
                    out.push_str("        client.post_form(");
                    out.push_str(&format!("&format!(\"/{}/{{}}\", id)", segments[0]));
                    out.push_str(", &params)\n");
                    out.push_str("    }");
                    methods.insert(MethodTypes::Update, out);
                }
            }
        }

        if let Some(delete_request) = &request["delete"].as_object() {
            let ok_schema =
                &delete_request["responses"]["200"]["content"]["application/json"]["schema"];
            let err_schema =
                &delete_request["responses"]["default"]["content"]["application/json"]["schema"];
            if ok_schema.is_null()
                || err_schema["$ref"].as_str() != Some("#/components/schemas/error")
            {
                continue; // skip generating this unusual request (for now...)
            }

            let doc_comment = delete_request["description"].as_str().unwrap_or_default();
            if segments.len() == 2 && !methods.contains_key(&MethodTypes::Delete) {
                let id_param = delete_request["parameters"]
                    .as_array()
                    .and_then(|arr| arr.iter().find(|p| p["in"].as_str() == Some("path")));
                let id_param = match id_param {
                    Some(p) => p,
                    None => continue,
                };
                if let Some(id_type) = &object_id {
                    state.use_params.insert("Deleted");
                    assert_eq!(id_param["required"].as_bool(), Some(true));
                    assert_eq!(id_param["style"].as_str(), Some("simple"));

                    let mut out = String::new();
                    out.push('\n');
                    print_doc_comment(&mut out, doc_comment, 1);
                    out.push_str("    pub fn delete(client: &Client, id: &");
                    out.push_str(&id_type);
                    out.push_str(") -> Response<Deleted<");
                    out.push_str(&id_type);
                    out.push_str(">> {\n");
                    out.push_str("        client.delete(");
                    out.push_str(&format!("&format!(\"/{}/{{}}\", id)", segments[0]));
                    out.push_str(")\n");
                    out.push_str("    }");
                    methods.insert(MethodTypes::Delete, out);
                }
            }
        }
    }

    if methods.is_empty() {
        None
    } else {
        // Add imports
        state.use_config.insert("Client");
        state.use_config.insert("Response");

        // Output the impl block
        Some(format!(
            "impl {} {{\n{}\n}}\n",
            rust_struct,
            methods.values().map(String::as_str).collect::<Vec<_>>().join("\n")
        ))
    }
}

fn print_indent(out: &mut String, depth: u8) {
    for _ in 0..depth {
        out.push_str("    ");
    }
}

fn print_doc_comment(out: &mut String, description: &str, depth: u8) {
    if description.trim().is_empty() {
        return;
    }

    let doc = format_doc_comment(description);
    let mut doc_parts = doc.splitn(2, ". ");
    let head = doc_parts.next().unwrap().trim();
    for (i, line) in head.split('\n').enumerate() {
        if i > 0 {
            out.push('\n');
        }
        print_indent(out, depth);
        if !line.is_empty() {
            out.push_str("/// ");
            out.push_str(line);
        } else {
            out.push_str("///");
        }
    }
    if !head.ends_with('.') {
        out.push('.');
    }
    out.push('\n');
    if let Some(tail) = doc_parts.next() {
        print_indent(out, depth);
        out.push_str("///\n");
        for part in tail.split(". ") {
            print_indent(out, depth);
            out.push_str("/// ");
            out.push_str(&part.replace('\n', " ").trim());
            if !part.ends_with('.') {
                out.push('.');
            }
            out.push('\n');
        }
    }
}

fn format_doc_comment(doc: &str) -> String {
    lazy_static! {
        static ref P_TAG: Regex = Regex::new("<p>|</p>").unwrap();
        static ref BR_TAG: Regex = Regex::new("<br ?/?>").unwrap();
        static ref A_DOC_TAG: Regex = Regex::new("<a href=\"/docs/([^\"]+)\">([^<]+)</a>").unwrap();
        static ref A_HASH_TAG: Regex = Regex::new("<a href=\"#([^\"]+)\">([^<]+)</a>").unwrap();
        static ref A_HTTP_TAG: Regex =
            Regex::new("<a href=\"(https?://[^\"]+)\">([^<]+)</a>").unwrap();
        static ref CODE_TAG: Regex = Regex::new("<code>|</code>").unwrap();
        static ref EM_TAG: Regex = Regex::new("<em>|</em>|<i>|</i>").unwrap();
        static ref STRONG_TAG: Regex = Regex::new("<strong>|</strong>|<b>|</b>").unwrap();
        static ref AMOUNT_OPEN_TAG: Regex = Regex::new("<amount>").unwrap();
        static ref AMOUNT_CLOSE_TAG: Regex = Regex::new("</amount>").unwrap();
        static ref CURRENCY_OPEN_TAG: Regex = Regex::new("<currency>").unwrap();
        static ref CURRENCY_CLOSE_TAG: Regex = Regex::new("</currency>").unwrap();
    }
    let doc = P_TAG.replace_all(&doc, "");
    let doc = BR_TAG.replace_all(&doc, "\n");
    let doc = A_DOC_TAG.replace_all(&doc, "[${2}](https://stripe.com/docs/${1})");
    let doc = A_HASH_TAG.replace_all(&doc, "[${2}](https://stripe.com/docs/api#${1})");
    let doc = A_HTTP_TAG.replace_all(&doc, "[$2]($1)");
    let doc = CODE_TAG.replace_all(&doc, "`");
    let doc = EM_TAG.replace_all(&doc, "_");
    let doc = STRONG_TAG.replace_all(&doc, "**");
    let doc = AMOUNT_OPEN_TAG.replace_all(&doc, "");
    let doc = AMOUNT_CLOSE_TAG.replace_all(&doc, "00"); // add cents to get correct "integer" argument
    let doc = CURRENCY_OPEN_TAG.replace_all(&doc, "$"); // add locale formatting (we can only support one easily in our rust docs...)
    let doc = CURRENCY_CLOSE_TAG.replace_all(&doc, "");
    doc.trim().into()
}

fn infer_integer_type(state: &mut Generated, name: &str, format: Option<&str>) -> String {
    let name_snake = name.to_snake_case();
    let name_words = name_snake.split('_').collect::<Vec<_>>();
    if format == Some("unix-time") || name_words.contains(&"date") {
        state.use_params.insert("Timestamp");
        "Timestamp".into()
    } else if name == "monthly_anchor" {
        "u8".into()
    } else if name_words.contains(&"days") {
        "u32".into()
    } else if name_words.contains(&"count")
        || name_words.contains(&"size")
        || name_words.contains(&"quantity")
    {
        "u64".into()
    } else {
        "i64".into()
    }
}

struct UrlFinder {
    html: String,
}

impl UrlFinder {
    fn new() -> Result<Self> {
        let client = reqwest::blocking::Client::builder().user_agent(APP_USER_AGENT).build()?;
        let resp = client.get("https://stripe.com/docs/api").send()?;

        if resp.status().is_success() {
            let text = resp.text()?;
            if text.contains("title: 'Stripe API Reference'") {
                Ok(Self { html: text })
            } else {
                Err(anyhow!("stripe api returned unexpected document"))
            }
        } else {
            eprintln!("{}", resp.text()?);
            Err(anyhow!("request to stripe api returned non-200 status code"))
        }
    }

    fn url_for_object(&self, object: &str) -> Option<String> {
        let object_name = object.replace('.', "_").to_snake_case();
        let doc_url = format!("/{}s/object", object_name);
        if self.html.contains(&doc_url) {
            Some(format!("https://stripe.com/docs/api{}", doc_url))
        } else {
            eprintln!("{} not in html", doc_url);
            None
        }
    }
}<|MERGE_RESOLUTION|>--- conflicted
+++ resolved
@@ -261,13 +261,12 @@
     inferred_parameters: BTreeMap<String, InferredParams>,
     /// The schemas that were / will be generated in this file.
     generated_schemas: BTreeMap<String, bool>,
-<<<<<<< HEAD
-    /// Objects that are either already in the file or imported
+    /// Objects that are either already in the file or have been imported. This helps us keep
+    /// decide if we need to import an object or not if we encounter an object that already exists
+    /// somewhere in the codebase
     known_objects: BTreeSet<String>,
-=======
     /// New experimental struct that will eventually do most of the general work
     generated_objects: BTreeMap<String, InferredObject>,
->>>>>>> b14126ed
 }
 
 impl Generated {
@@ -1198,7 +1197,6 @@
         if !all_objects.contains(&union_name) {
             println!("union {} {{ ... }}", union_name);
 
-<<<<<<< HEAD
             out.push('\n');
             out.push_str("#[derive(Clone, Debug, Deserialize, Serialize)]\n");
             out.push_str("#[serde(tag = \"object\", rename_all = \"snake_case\")]\n");
@@ -1226,27 +1224,6 @@
                 out.push('(');
                 out.push_str(&type_name);
                 out.push_str("),\n");
-=======
-        out.push('\n');
-        out.push_str("#[derive(Clone, Debug, Deserialize, Serialize)]\n");
-        out.push_str("#[serde(untagged, rename_all = \"snake_case\")]\n");
-        out.push_str("pub enum ");
-        out.push_str(&union_name.to_camel_case());
-        out.push_str(" {\n");
-        for variant_schema in &union_.schema_variants {
-            let object_name = meta.spec["components"]["schemas"][&variant_schema]["properties"]
-                ["object"]["enum"][0]
-                .as_str()
-                .unwrap_or_else(|| {
-                    meta.spec["components"]["schemas"][&variant_schema]["title"].as_str().unwrap()
-                });
-            let variant_name = meta.schema_to_rust_type(object_name);
-            let type_name = meta.schema_to_rust_type(&variant_schema);
-            if variant_name.to_snake_case() != object_name {
-                out.push_str("    #[serde(rename = \"");
-                out.push_str(object_name);
-                out.push_str("\")]\n");
->>>>>>> b14126ed
             }
             out.push_str("}\n");
             state.known_objects.insert(union_name.clone());
