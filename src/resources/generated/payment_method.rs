--- conflicted
+++ resolved
@@ -532,9 +532,6 @@
 }
 
 #[derive(Clone, Debug, Default, Deserialize, Serialize)]
-<<<<<<< HEAD
-pub struct PaymentMethodCashapp {}
-=======
 pub struct PaymentMethodCashapp {
     /// A unique and immutable identifier assigned by Cash App to every buyer.
     pub buyer_id: Option<String>,
@@ -542,7 +539,6 @@
     /// A public identifier for buyers using Cash App.
     pub cashtag: Option<String>,
 }
->>>>>>> c71a7eb6
 
 #[derive(Clone, Debug, Default, Deserialize, Serialize)]
 pub struct PaymentMethodCustomerBalance {}
@@ -789,10 +785,6 @@
     pub routing_number: Option<String>,
 
     /// Contains information about the future reusability of this PaymentMethod.
-<<<<<<< HEAD
-    #[serde(skip_serializing_if = "Option::is_none")]
-=======
->>>>>>> c71a7eb6
     pub status_details: Option<PaymentMethodUsBankAccountStatusDetails>,
 }
 
@@ -2490,10 +2482,6 @@
     Blik,
     Boleto,
     Card,
-<<<<<<< HEAD
-    CardPresent,
-=======
->>>>>>> c71a7eb6
     Cashapp,
     CustomerBalance,
     Eps,
@@ -2532,10 +2520,6 @@
             PaymentMethodTypeFilter::Blik => "blik",
             PaymentMethodTypeFilter::Boleto => "boleto",
             PaymentMethodTypeFilter::Card => "card",
-<<<<<<< HEAD
-            PaymentMethodTypeFilter::CardPresent => "card_present",
-=======
->>>>>>> c71a7eb6
             PaymentMethodTypeFilter::Cashapp => "cashapp",
             PaymentMethodTypeFilter::CustomerBalance => "customer_balance",
             PaymentMethodTypeFilter::Eps => "eps",
