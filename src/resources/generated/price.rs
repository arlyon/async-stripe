// ======================================
// This file was automatically generated.
// ======================================

use serde::{Deserialize, Serialize};

use crate::client::{Client, Response};
use crate::ids::PriceId;
use crate::params::{
    CurrencyMap, Expand, Expandable, IdOrCreate, List, Metadata, Object, Paginable, RangeQuery,
    Timestamp,
};
use crate::resources::{CreateProduct, Currency, CustomUnitAmount, Product, UpTo};

/// The resource representing a Stripe "Price".
///
/// For more details see <https://stripe.com/docs/api/prices/object>
#[derive(Clone, Debug, Default, Deserialize, Serialize)]
pub struct Price {
    /// Unique identifier for the object.
    pub id: PriceId,

    /// Whether the price can be used for new purchases.
    #[serde(skip_serializing_if = "Option::is_none")]
    pub active: Option<bool>,

    /// Describes how to compute the price per period.
    ///
    /// Either `per_unit` or `tiered`.
    /// `per_unit` indicates that the fixed amount (specified in `unit_amount` or `unit_amount_decimal`) will be charged per unit in `quantity` (for prices with `usage_type=licensed`), or per unit of total usage (for prices with `usage_type=metered`).
    /// `tiered` indicates that the unit pricing will be computed using a tiering strategy as defined using the `tiers` and `tiers_mode` attributes.
    #[serde(skip_serializing_if = "Option::is_none")]
    pub billing_scheme: Option<PriceBillingScheme>,

    /// Time at which the object was created.
    ///
    /// Measured in seconds since the Unix epoch.
    #[serde(skip_serializing_if = "Option::is_none")]
    pub created: Option<Timestamp>,

    /// Three-letter [ISO currency code](https://www.iso.org/iso-4217-currency-codes.html), in lowercase.
    ///
    /// Must be a [supported currency](https://stripe.com/docs/currencies).
    #[serde(skip_serializing_if = "Option::is_none")]
    pub currency: Option<Currency>,

    /// Prices defined in each available currency option.
    ///
    /// Each key must be a three-letter [ISO currency code](https://www.iso.org/iso-4217-currency-codes.html) and a [supported currency](https://stripe.com/docs/currencies).
    #[serde(skip_serializing_if = "Option::is_none")]
    pub currency_options: Option<CurrencyMap<CurrencyOption>>,

    /// When set, provides configuration for the amount to be adjusted by the customer during Checkout Sessions and Payment Links.
    #[serde(skip_serializing_if = "Option::is_none")]
    pub custom_unit_amount: Option<CustomUnitAmount>,

    // Always true for a deleted object
    #[serde(default)]
    pub deleted: bool,

    /// Has the value `true` if the object exists in live mode or the value `false` if the object exists in test mode.
    #[serde(skip_serializing_if = "Option::is_none")]
    pub livemode: Option<bool>,

    /// A lookup key used to retrieve prices dynamically from a static string.
    ///
    /// This may be up to 200 characters.
    #[serde(skip_serializing_if = "Option::is_none")]
    pub lookup_key: Option<String>,

    /// Set of [key-value pairs](https://stripe.com/docs/api/metadata) that you can attach to an object.
    ///
    /// This can be useful for storing additional information about the object in a structured format.
    #[serde(skip_serializing_if = "Option::is_none")]
    pub metadata: Option<Metadata>,

    /// A brief description of the price, hidden from customers.
    #[serde(skip_serializing_if = "Option::is_none")]
    pub nickname: Option<String>,

    /// The ID of the product this price is associated with.
    #[serde(skip_serializing_if = "Option::is_none")]
    pub product: Option<Expandable<Product>>,

    /// The recurring components of a price such as `interval` and `usage_type`.
    #[serde(skip_serializing_if = "Option::is_none")]
    pub recurring: Option<Recurring>,

    /// Only required if a [default tax behavior](https://stripe.com/docs/tax/products-prices-tax-categories-tax-behavior#setting-a-default-tax-behavior-(recommended)) was not provided in the Stripe Tax settings.
    ///
    /// Specifies whether the price is considered inclusive of taxes or exclusive of taxes.
    /// One of `inclusive`, `exclusive`, or `unspecified`.
    /// Once specified as either `inclusive` or `exclusive`, it cannot be changed.
    #[serde(skip_serializing_if = "Option::is_none")]
    pub tax_behavior: Option<PriceTaxBehavior>,

    /// Each element represents a pricing tier.
    ///
    /// This parameter requires `billing_scheme` to be set to `tiered`.
    /// See also the documentation for `billing_scheme`.
    #[serde(skip_serializing_if = "Option::is_none")]
    pub tiers: Option<Vec<PriceTier>>,

    /// Defines if the tiering price should be `graduated` or `volume` based.
    ///
    /// In `volume`-based tiering, the maximum quantity within a period determines the per unit price.
    /// In `graduated` tiering, pricing can change as the quantity grows.
    #[serde(skip_serializing_if = "Option::is_none")]
    pub tiers_mode: Option<PriceTiersMode>,

    /// Apply a transformation to the reported usage or set quantity before computing the amount billed.
    ///
    /// Cannot be combined with `tiers`.
    #[serde(skip_serializing_if = "Option::is_none")]
    pub transform_quantity: Option<TransformQuantity>,

    /// One of `one_time` or `recurring` depending on whether the price is for a one-time purchase or a recurring (subscription) purchase.
    #[serde(rename = "type")]
    #[serde(skip_serializing_if = "Option::is_none")]
    pub type_: Option<PriceType>,

    /// The unit amount in cents (or local equivalent) to be charged, represented as a whole integer if possible.
    ///
    /// Only set if `billing_scheme=per_unit`.
    #[serde(skip_serializing_if = "Option::is_none")]
    pub unit_amount: Option<i64>,

    /// The unit amount in cents (or local equivalent) to be charged, represented as a decimal string with at most 12 decimal places.
    ///
    /// Only set if `billing_scheme=per_unit`.
    #[serde(skip_serializing_if = "Option::is_none")]
    pub unit_amount_decimal: Option<String>,
}

impl Price {
    /// Returns a list of your active prices, excluding [inline prices](https://stripe.com/docs/products-prices/pricing-models#inline-pricing).
    ///
    /// For the list of inactive prices, set `active` to false.
    pub fn list(client: &Client, params: &ListPrices<'_>) -> Response<List<Price>> {
        client.get_query("/prices", params)
    }

    /// Creates a new price for an existing product.
    ///
    /// The price can be recurring or one-time.
    pub fn create(client: &Client, params: CreatePrice<'_>) -> Response<Price> {
        #[allow(clippy::needless_borrows_for_generic_args)]
        client.post_form("/prices", &params)
    }

    /// Retrieves the price with the given ID.
    pub fn retrieve(client: &Client, id: &PriceId, expand: &[&str]) -> Response<Price> {
        client.get_query(&format!("/prices/{}", id), Expand { expand })
    }

    /// Updates the specified price by setting the values of the parameters passed.
    ///
    /// Any parameters not provided are left unchanged.
    pub fn update(client: &Client, id: &PriceId, params: UpdatePrice<'_>) -> Response<Price> {
        #[allow(clippy::needless_borrows_for_generic_args)]
        client.post_form(&format!("/prices/{}", id), &params)
    }
}

impl Object for Price {
    type Id = PriceId;
    fn id(&self) -> Self::Id {
        self.id.clone()
    }
    fn object(&self) -> &'static str {
        "price"
    }
}

#[derive(Clone, Debug, Default, Deserialize, Serialize)]
pub struct CurrencyOption {
    /// When set, provides configuration for the amount to be adjusted by the customer during Checkout Sessions and Payment Links.
    pub custom_unit_amount: Option<CustomUnitAmount>,

    /// Only required if a [default tax behavior](https://stripe.com/docs/tax/products-prices-tax-categories-tax-behavior#setting-a-default-tax-behavior-(recommended)) was not provided in the Stripe Tax settings.
    ///
    /// Specifies whether the price is considered inclusive of taxes or exclusive of taxes.
    /// One of `inclusive`, `exclusive`, or `unspecified`.
    /// Once specified as either `inclusive` or `exclusive`, it cannot be changed.
    pub tax_behavior: Option<CurrencyOptionTaxBehavior>,

    /// Each element represents a pricing tier.
    ///
    /// This parameter requires `billing_scheme` to be set to `tiered`.
    /// See also the documentation for `billing_scheme`.
    #[serde(skip_serializing_if = "Option::is_none")]
    pub tiers: Option<Vec<PriceTier>>,

    /// The unit amount in cents (or local equivalent) to be charged, represented as a whole integer if possible.
    ///
    /// Only set if `billing_scheme=per_unit`.
    pub unit_amount: Option<i64>,

    /// The unit amount in cents (or local equivalent) to be charged, represented as a decimal string with at most 12 decimal places.
    ///
    /// Only set if `billing_scheme=per_unit`.
    pub unit_amount_decimal: Option<String>,
}

#[derive(Clone, Debug, Default, Deserialize, Serialize)]
pub struct PriceTier {
    /// Price for the entire tier.
    pub flat_amount: Option<i64>,

    /// Same as `flat_amount`, but contains a decimal value with at most 12 decimal places.
    pub flat_amount_decimal: Option<String>,

    /// Per unit price for units relevant to the tier.
    pub unit_amount: Option<i64>,

    /// Same as `unit_amount`, but contains a decimal value with at most 12 decimal places.
    pub unit_amount_decimal: Option<String>,

    /// Up to and including to this quantity will be contained in the tier.
    pub up_to: Option<i64>,
}

#[derive(Clone, Debug, Default, Deserialize, Serialize)]
pub struct Recurring {
    /// Specifies a usage aggregation strategy for prices of `usage_type=metered`.
    ///
    /// Defaults to `sum`.
    pub aggregate_usage: Option<RecurringAggregateUsage>,

    /// The frequency at which a subscription is billed.
    ///
    /// One of `day`, `week`, `month` or `year`.
    pub interval: RecurringInterval,

    /// The number of intervals (specified in the `interval` attribute) between subscription billings.
    ///
    /// For example, `interval=month` and `interval_count=3` bills every 3 months.
    pub interval_count: u64,

    /// Default number of trial days when subscribing a customer to this price using [`trial_from_plan=true`](https://stripe.com/docs/api#create_subscription-trial_from_plan).
    pub trial_period_days: Option<u32>,

    /// Configures how the quantity per period should be determined.
    ///
    /// Can be either `metered` or `licensed`.
    /// `licensed` automatically bills the `quantity` set when adding it to a subscription.
    /// `metered` aggregates the total usage based on usage records.
    /// Defaults to `licensed`.
    pub usage_type: RecurringUsageType,
}

#[derive(Clone, Debug, Default, Deserialize, Serialize)]
pub struct TransformQuantity {
    /// Divide usage by this number.
    pub divide_by: i64,

    /// After division, either round the result `up` or `down`.
    pub round: TransformQuantityRound,
}

/// The parameters for `Price::create`.
#[derive(Clone, Debug, Serialize)]
pub struct CreatePrice<'a> {
    /// Whether the price can be used for new purchases.
    ///
    /// Defaults to `true`.
    #[serde(skip_serializing_if = "Option::is_none")]
    pub active: Option<bool>,

    /// Describes how to compute the price per period.
    ///
    /// Either `per_unit` or `tiered`.
    /// `per_unit` indicates that the fixed amount (specified in `unit_amount` or `unit_amount_decimal`) will be charged per unit in `quantity` (for prices with `usage_type=licensed`), or per unit of total usage (for prices with `usage_type=metered`).
    /// `tiered` indicates that the unit pricing will be computed using a tiering strategy as defined using the `tiers` and `tiers_mode` attributes.
    #[serde(skip_serializing_if = "Option::is_none")]
    pub billing_scheme: Option<PriceBillingScheme>,

    /// Three-letter [ISO currency code](https://www.iso.org/iso-4217-currency-codes.html), in lowercase.
    ///
    /// Must be a [supported currency](https://stripe.com/docs/currencies).
    pub currency: Currency,

    /// Prices defined in each available currency option.
    ///
    /// Each key must be a three-letter [ISO currency code](https://www.iso.org/iso-4217-currency-codes.html) and a [supported currency](https://stripe.com/docs/currencies).
    #[serde(skip_serializing_if = "Option::is_none")]
    pub currency_options: Option<CurrencyMap<CreatePriceCurrencyOptions>>,

    /// When set, provides configuration for the amount to be adjusted by the customer during Checkout Sessions and Payment Links.
    #[serde(skip_serializing_if = "Option::is_none")]
    pub custom_unit_amount: Option<CreatePriceCustomUnitAmount>,

    /// Specifies which fields in the response should be expanded.
    #[serde(skip_serializing_if = "Expand::is_empty")]
    pub expand: &'a [&'a str],

    /// A lookup key used to retrieve prices dynamically from a static string.
    ///
    /// This may be up to 200 characters.
    #[serde(skip_serializing_if = "Option::is_none")]
    pub lookup_key: Option<&'a str>,

    /// Set of [key-value pairs](https://stripe.com/docs/api/metadata) that you can attach to an object.
    ///
    /// This can be useful for storing additional information about the object in a structured format.
    /// Individual keys can be unset by posting an empty value to them.
    /// All keys can be unset by posting an empty value to `metadata`.
    #[serde(skip_serializing_if = "Option::is_none")]
    pub metadata: Option<Metadata>,

    /// A brief description of the price, hidden from customers.
    #[serde(skip_serializing_if = "Option::is_none")]
    pub nickname: Option<&'a str>,

    /// The ID of the product that this price will belong to.
    #[serde(skip_serializing_if = "Option::is_none")]
    pub product: Option<IdOrCreate<'a, CreateProduct<'a>>>,

    /// These fields can be used to create a new product that this price will belong to.
    #[serde(skip_serializing_if = "Option::is_none")]
    pub product_data: Option<CreatePriceProductData>,

    /// The recurring components of a price such as `interval` and `usage_type`.
    #[serde(skip_serializing_if = "Option::is_none")]
    pub recurring: Option<CreatePriceRecurring>,

    /// Only required if a [default tax behavior](https://stripe.com/docs/tax/products-prices-tax-categories-tax-behavior#setting-a-default-tax-behavior-(recommended)) was not provided in the Stripe Tax settings.
    ///
    /// Specifies whether the price is considered inclusive of taxes or exclusive of taxes.
    /// One of `inclusive`, `exclusive`, or `unspecified`.
    /// Once specified as either `inclusive` or `exclusive`, it cannot be changed.
    #[serde(skip_serializing_if = "Option::is_none")]
    pub tax_behavior: Option<PriceTaxBehavior>,

    /// Each element represents a pricing tier.
    ///
    /// This parameter requires `billing_scheme` to be set to `tiered`.
    /// See also the documentation for `billing_scheme`.
    #[serde(skip_serializing_if = "Option::is_none")]
    pub tiers: Option<Vec<CreatePriceTiers>>,

    /// Defines if the tiering price should be `graduated` or `volume` based.
    ///
    /// In `volume`-based tiering, the maximum quantity within a period determines the per unit price, in `graduated` tiering pricing can successively change as the quantity grows.
    #[serde(skip_serializing_if = "Option::is_none")]
    pub tiers_mode: Option<PriceTiersMode>,

    /// If set to true, will atomically remove the lookup key from the existing price, and assign it to this price.
    #[serde(skip_serializing_if = "Option::is_none")]
    pub transfer_lookup_key: Option<bool>,

    /// Apply a transformation to the reported usage or set quantity before computing the billed price.
    ///
    /// Cannot be combined with `tiers`.
    #[serde(skip_serializing_if = "Option::is_none")]
    pub transform_quantity: Option<CreatePriceTransformQuantity>,

    /// A positive integer in cents (or local equivalent) (or 0 for a free price) representing how much to charge.
    ///
    /// One of `unit_amount` or `custom_unit_amount` is required, unless `billing_scheme=tiered`.
    #[serde(skip_serializing_if = "Option::is_none")]
    pub unit_amount: Option<i64>,

    /// Same as `unit_amount`, but accepts a decimal value in cents (or local equivalent) with at most 12 decimal places.
    ///
    /// Only one of `unit_amount` and `unit_amount_decimal` can be set.
    #[serde(skip_serializing_if = "Option::is_none")]
    pub unit_amount_decimal: Option<&'a str>,
}

impl<'a> CreatePrice<'a> {
    pub fn new(currency: Currency) -> Self {
        CreatePrice {
            active: Default::default(),
            billing_scheme: Default::default(),
            currency,
            currency_options: Default::default(),
            custom_unit_amount: Default::default(),
            expand: Default::default(),
            lookup_key: Default::default(),
            metadata: Default::default(),
            nickname: Default::default(),
            product: Default::default(),
            product_data: Default::default(),
            recurring: Default::default(),
            tax_behavior: Default::default(),
            tiers: Default::default(),
            tiers_mode: Default::default(),
            transfer_lookup_key: Default::default(),
            transform_quantity: Default::default(),
            unit_amount: Default::default(),
            unit_amount_decimal: Default::default(),
        }
    }
}

/// The parameters for `Price::list`.
#[derive(Clone, Debug, Serialize, Default)]
pub struct ListPrices<'a> {
    /// Only return prices that are active or inactive (e.g., pass `false` to list all inactive prices).
    #[serde(skip_serializing_if = "Option::is_none")]
    pub active: Option<bool>,

    /// A filter on the list, based on the object `created` field.
    ///
    /// The value can be a string with an integer Unix timestamp, or it can be a dictionary with a number of different query options.
    #[serde(skip_serializing_if = "Option::is_none")]
    pub created: Option<RangeQuery<Timestamp>>,

    /// Only return prices for the given currency.
    #[serde(skip_serializing_if = "Option::is_none")]
    pub currency: Option<Currency>,

    /// A cursor for use in pagination.
    ///
    /// `ending_before` is an object ID that defines your place in the list.
    /// For instance, if you make a list request and receive 100 objects, starting with `obj_bar`, your subsequent call can include `ending_before=obj_bar` in order to fetch the previous page of the list.
    #[serde(skip_serializing_if = "Option::is_none")]
    pub ending_before: Option<PriceId>,

    /// Specifies which fields in the response should be expanded.
    #[serde(skip_serializing_if = "Expand::is_empty")]
    pub expand: &'a [&'a str],

    /// A limit on the number of objects to be returned.
    ///
    /// Limit can range between 1 and 100, and the default is 10.
    #[serde(skip_serializing_if = "Option::is_none")]
    pub limit: Option<u64>,

    /// Only return the price with these lookup_keys, if any exist.
    #[serde(skip_serializing_if = "Option::is_none")]
    pub lookup_keys: Option<Vec<String>>,

    /// Only return prices for the given product.
    #[serde(skip_serializing_if = "Option::is_none")]
    pub product: Option<IdOrCreate<'a, CreateProduct<'a>>>,

    /// Only return prices with these recurring fields.
    #[serde(skip_serializing_if = "Option::is_none")]
    pub recurring: Option<ListPricesRecurring>,

    /// A cursor for use in pagination.
    ///
    /// `starting_after` is an object ID that defines your place in the list.
    /// For instance, if you make a list request and receive 100 objects, ending with `obj_foo`, your subsequent call can include `starting_after=obj_foo` in order to fetch the next page of the list.
    #[serde(skip_serializing_if = "Option::is_none")]
    pub starting_after: Option<PriceId>,

    /// Only return prices of type `recurring` or `one_time`.
    #[serde(rename = "type")]
    #[serde(skip_serializing_if = "Option::is_none")]
    pub type_: Option<PriceType>,
}

impl<'a> ListPrices<'a> {
    pub fn new() -> Self {
        ListPrices {
            active: Default::default(),
            created: Default::default(),
            currency: Default::default(),
            ending_before: Default::default(),
            expand: Default::default(),
            limit: Default::default(),
            lookup_keys: Default::default(),
            product: Default::default(),
            recurring: Default::default(),
            starting_after: Default::default(),
            type_: Default::default(),
        }
    }
}
impl Paginable for ListPrices<'_> {
    type O = Price;
    fn set_last(&mut self, item: Self::O) {
        self.starting_after = Some(item.id());
    }
}
/// The parameters for `Price::update`.
#[derive(Clone, Debug, Serialize, Default)]
pub struct UpdatePrice<'a> {
    /// Whether the price can be used for new purchases.
    ///
    /// Defaults to `true`.
    #[serde(skip_serializing_if = "Option::is_none")]
    pub active: Option<bool>,

    /// Prices defined in each available currency option.
    ///
    /// Each key must be a three-letter [ISO currency code](https://www.iso.org/iso-4217-currency-codes.html) and a [supported currency](https://stripe.com/docs/currencies).
    #[serde(skip_serializing_if = "Option::is_none")]
    pub currency_options: Option<CurrencyMap<UpdatePriceCurrencyOptions>>,

    /// Specifies which fields in the response should be expanded.
    #[serde(skip_serializing_if = "Expand::is_empty")]
    pub expand: &'a [&'a str],

    /// A lookup key used to retrieve prices dynamically from a static string.
    ///
    /// This may be up to 200 characters.
    #[serde(skip_serializing_if = "Option::is_none")]
    pub lookup_key: Option<&'a str>,

    /// Set of [key-value pairs](https://stripe.com/docs/api/metadata) that you can attach to an object.
    ///
    /// This can be useful for storing additional information about the object in a structured format.
    /// Individual keys can be unset by posting an empty value to them.
    /// All keys can be unset by posting an empty value to `metadata`.
    #[serde(skip_serializing_if = "Option::is_none")]
    pub metadata: Option<Metadata>,

    /// A brief description of the price, hidden from customers.
    #[serde(skip_serializing_if = "Option::is_none")]
    pub nickname: Option<&'a str>,

<<<<<<< HEAD
    /// The recurring components of a price such as `interval` and `usage_type`.
    #[serde(skip_serializing_if = "Option::is_none")]
    pub recurring: Option<UpdatePriceRecurring>,

=======
>>>>>>> c71a7eb6
    /// Only required if a [default tax behavior](https://stripe.com/docs/tax/products-prices-tax-categories-tax-behavior#setting-a-default-tax-behavior-(recommended)) was not provided in the Stripe Tax settings.
    ///
    /// Specifies whether the price is considered inclusive of taxes or exclusive of taxes.
    /// One of `inclusive`, `exclusive`, or `unspecified`.
    /// Once specified as either `inclusive` or `exclusive`, it cannot be changed.
    #[serde(skip_serializing_if = "Option::is_none")]
    pub tax_behavior: Option<PriceTaxBehavior>,

    /// If set to true, will atomically remove the lookup key from the existing price, and assign it to this price.
    #[serde(skip_serializing_if = "Option::is_none")]
    pub transfer_lookup_key: Option<bool>,
}

impl<'a> UpdatePrice<'a> {
    pub fn new() -> Self {
        UpdatePrice {
            active: Default::default(),
            currency_options: Default::default(),
            expand: Default::default(),
            lookup_key: Default::default(),
            metadata: Default::default(),
            nickname: Default::default(),
            tax_behavior: Default::default(),
            transfer_lookup_key: Default::default(),
        }
    }
}

#[derive(Clone, Debug, Default, Deserialize, Serialize)]
pub struct CreatePriceCurrencyOptions {
    /// When set, provides configuration for the amount to be adjusted by the customer during Checkout Sessions and Payment Links.
    #[serde(skip_serializing_if = "Option::is_none")]
    pub custom_unit_amount: Option<CreatePriceCurrencyOptionsCustomUnitAmount>,

    /// Only required if a [default tax behavior](https://stripe.com/docs/tax/products-prices-tax-categories-tax-behavior#setting-a-default-tax-behavior-(recommended)) was not provided in the Stripe Tax settings.
    ///
    /// Specifies whether the price is considered inclusive of taxes or exclusive of taxes.
    /// One of `inclusive`, `exclusive`, or `unspecified`.
    /// Once specified as either `inclusive` or `exclusive`, it cannot be changed.
    #[serde(skip_serializing_if = "Option::is_none")]
    pub tax_behavior: Option<CreatePriceCurrencyOptionsTaxBehavior>,

    /// Each element represents a pricing tier.
    ///
    /// This parameter requires `billing_scheme` to be set to `tiered`.
    /// See also the documentation for `billing_scheme`.
    #[serde(skip_serializing_if = "Option::is_none")]
    pub tiers: Option<Vec<CreatePriceCurrencyOptionsTiers>>,

    /// A positive integer in cents (or local equivalent) (or 0 for a free price) representing how much to charge.
    #[serde(skip_serializing_if = "Option::is_none")]
    pub unit_amount: Option<i64>,

    /// Same as `unit_amount`, but accepts a decimal value in cents (or local equivalent) with at most 12 decimal places.
    ///
    /// Only one of `unit_amount` and `unit_amount_decimal` can be set.
    #[serde(skip_serializing_if = "Option::is_none")]
    pub unit_amount_decimal: Option<String>,
}

#[derive(Clone, Debug, Default, Deserialize, Serialize)]
pub struct CreatePriceCustomUnitAmount {
    /// Pass in `true` to enable `custom_unit_amount`, otherwise omit `custom_unit_amount`.
    pub enabled: bool,

    /// The maximum unit amount the customer can specify for this item.
    #[serde(skip_serializing_if = "Option::is_none")]
    pub maximum: Option<i64>,

    /// The minimum unit amount the customer can specify for this item.
    ///
    /// Must be at least the minimum charge amount.
    #[serde(skip_serializing_if = "Option::is_none")]
    pub minimum: Option<i64>,

    /// The starting unit amount which can be updated by the customer.
    #[serde(skip_serializing_if = "Option::is_none")]
    pub preset: Option<i64>,
}

#[derive(Clone, Debug, Default, Deserialize, Serialize)]
pub struct CreatePriceProductData {
    /// Whether the product is currently available for purchase.
    ///
    /// Defaults to `true`.
    #[serde(skip_serializing_if = "Option::is_none")]
    pub active: Option<bool>,

    /// The identifier for the product.
    ///
    /// Must be unique.
    /// If not provided, an identifier will be randomly generated.
    #[serde(skip_serializing_if = "Option::is_none")]
    pub id: Option<String>,

    /// Set of [key-value pairs](https://stripe.com/docs/api/metadata) that you can attach to an object.
    ///
    /// This can be useful for storing additional information about the object in a structured format.
    /// Individual keys can be unset by posting an empty value to them.
    /// All keys can be unset by posting an empty value to `metadata`.
    #[serde(skip_serializing_if = "Option::is_none")]
    pub metadata: Option<Metadata>,

    /// The product's name, meant to be displayable to the customer.
    pub name: String,

    /// An arbitrary string to be displayed on your customer's credit card or bank statement.
    ///
    /// While most banks display this information consistently, some may display it incorrectly or not at all.  This may be up to 22 characters.
    /// The statement description may not include `<`, `>`, `\`, `"`, `'` characters, and will appear on your customer's statement in capital letters.
    /// Non-ASCII characters are automatically stripped.
    #[serde(skip_serializing_if = "Option::is_none")]
    pub statement_descriptor: Option<String>,

    /// A [tax code](https://stripe.com/docs/tax/tax-categories) ID.
    #[serde(skip_serializing_if = "Option::is_none")]
    pub tax_code: Option<String>,

    /// A label that represents units of this product.
    ///
    /// When set, this will be included in customers' receipts, invoices, Checkout, and the customer portal.
    #[serde(skip_serializing_if = "Option::is_none")]
    pub unit_label: Option<String>,
}

#[derive(Clone, Debug, Default, Deserialize, Serialize)]
pub struct CreatePriceRecurring {
    /// Specifies a usage aggregation strategy for prices of `usage_type=metered`.
    ///
    /// Defaults to `sum`.
    #[serde(skip_serializing_if = "Option::is_none")]
    pub aggregate_usage: Option<CreatePriceRecurringAggregateUsage>,

    /// Specifies billing frequency.
    ///
    /// Either `day`, `week`, `month` or `year`.
    pub interval: CreatePriceRecurringInterval,

    /// The number of intervals between subscription billings.
    ///
    /// For example, `interval=month` and `interval_count=3` bills every 3 months.
    /// Maximum of three years interval allowed (3 years, 36 months, or 156 weeks).
    #[serde(skip_serializing_if = "Option::is_none")]
    pub interval_count: Option<u64>,

    /// Default number of trial days when subscribing a customer to this price using [`trial_from_plan=true`](https://stripe.com/docs/api#create_subscription-trial_from_plan).
    #[serde(skip_serializing_if = "Option::is_none")]
    pub trial_period_days: Option<u32>,

    /// Configures how the quantity per period should be determined.
    ///
    /// Can be either `metered` or `licensed`.
    /// `licensed` automatically bills the `quantity` set when adding it to a subscription.
    /// `metered` aggregates the total usage based on usage records.
    /// Defaults to `licensed`.
    #[serde(skip_serializing_if = "Option::is_none")]
    pub usage_type: Option<CreatePriceRecurringUsageType>,
}

#[derive(Clone, Debug, Default, Deserialize, Serialize)]
pub struct CreatePriceTiers {
    /// The flat billing amount for an entire tier, regardless of the number of units in the tier.
    #[serde(skip_serializing_if = "Option::is_none")]
    pub flat_amount: Option<i64>,

    /// Same as `flat_amount`, but accepts a decimal value representing an integer in the minor units of the currency.
    ///
    /// Only one of `flat_amount` and `flat_amount_decimal` can be set.
    #[serde(skip_serializing_if = "Option::is_none")]
    pub flat_amount_decimal: Option<String>,

    /// The per unit billing amount for each individual unit for which this tier applies.
    #[serde(skip_serializing_if = "Option::is_none")]
    pub unit_amount: Option<i64>,

    /// Same as `unit_amount`, but accepts a decimal value in cents (or local equivalent) with at most 12 decimal places.
    ///
    /// Only one of `unit_amount` and `unit_amount_decimal` can be set.
    #[serde(skip_serializing_if = "Option::is_none")]
    pub unit_amount_decimal: Option<String>,

    /// Specifies the upper bound of this tier.
    ///
    /// The lower bound of a tier is the upper bound of the previous tier adding one.
    /// Use `inf` to define a fallback tier.
    pub up_to: Option<UpTo>,
}

#[derive(Clone, Debug, Default, Deserialize, Serialize)]
pub struct CreatePriceTransformQuantity {
    /// Divide usage by this number.
    pub divide_by: i64,

    /// After division, either round the result `up` or `down`.
    pub round: CreatePriceTransformQuantityRound,
}

#[derive(Clone, Debug, Default, Deserialize, Serialize)]
pub struct ListPricesRecurring {
    /// Filter by billing frequency.
    ///
    /// Either `day`, `week`, `month` or `year`.
    #[serde(skip_serializing_if = "Option::is_none")]
    pub interval: Option<ListPricesRecurringInterval>,

    /// Filter by the usage type for this price.
    ///
    /// Can be either `metered` or `licensed`.
    #[serde(skip_serializing_if = "Option::is_none")]
    pub usage_type: Option<ListPricesRecurringUsageType>,
}

#[derive(Clone, Debug, Default, Deserialize, Serialize)]
pub struct UpdatePriceCurrencyOptions {
    /// When set, provides configuration for the amount to be adjusted by the customer during Checkout Sessions and Payment Links.
    #[serde(skip_serializing_if = "Option::is_none")]
    pub custom_unit_amount: Option<UpdatePriceCurrencyOptionsCustomUnitAmount>,

    /// Only required if a [default tax behavior](https://stripe.com/docs/tax/products-prices-tax-categories-tax-behavior#setting-a-default-tax-behavior-(recommended)) was not provided in the Stripe Tax settings.
    ///
    /// Specifies whether the price is considered inclusive of taxes or exclusive of taxes.
    /// One of `inclusive`, `exclusive`, or `unspecified`.
    /// Once specified as either `inclusive` or `exclusive`, it cannot be changed.
    #[serde(skip_serializing_if = "Option::is_none")]
    pub tax_behavior: Option<UpdatePriceCurrencyOptionsTaxBehavior>,

    /// Each element represents a pricing tier.
    ///
    /// This parameter requires `billing_scheme` to be set to `tiered`.
    /// See also the documentation for `billing_scheme`.
    #[serde(skip_serializing_if = "Option::is_none")]
    pub tiers: Option<Vec<UpdatePriceCurrencyOptionsTiers>>,

    /// A positive integer in cents (or local equivalent) (or 0 for a free price) representing how much to charge.
    #[serde(skip_serializing_if = "Option::is_none")]
    pub unit_amount: Option<i64>,

    /// Same as `unit_amount`, but accepts a decimal value in cents (or local equivalent) with at most 12 decimal places.
    ///
    /// Only one of `unit_amount` and `unit_amount_decimal` can be set.
    #[serde(skip_serializing_if = "Option::is_none")]
    pub unit_amount_decimal: Option<String>,
}

#[derive(Clone, Debug, Default, Deserialize, Serialize)]
pub struct CreatePriceCurrencyOptionsCustomUnitAmount {
    /// Pass in `true` to enable `custom_unit_amount`, otherwise omit `custom_unit_amount`.
    pub enabled: bool,

    /// The maximum unit amount the customer can specify for this item.
    #[serde(skip_serializing_if = "Option::is_none")]
    pub maximum: Option<i64>,

    /// The minimum unit amount the customer can specify for this item.
    ///
    /// Must be at least the minimum charge amount.
    #[serde(skip_serializing_if = "Option::is_none")]
    pub minimum: Option<i64>,

    /// The starting unit amount which can be updated by the customer.
    #[serde(skip_serializing_if = "Option::is_none")]
    pub preset: Option<i64>,
}

#[derive(Clone, Debug, Default, Deserialize, Serialize)]
pub struct CreatePriceCurrencyOptionsTiers {
    /// The flat billing amount for an entire tier, regardless of the number of units in the tier.
    #[serde(skip_serializing_if = "Option::is_none")]
    pub flat_amount: Option<i64>,

    /// Same as `flat_amount`, but accepts a decimal value representing an integer in the minor units of the currency.
    ///
    /// Only one of `flat_amount` and `flat_amount_decimal` can be set.
    #[serde(skip_serializing_if = "Option::is_none")]
    pub flat_amount_decimal: Option<String>,

    /// The per unit billing amount for each individual unit for which this tier applies.
    #[serde(skip_serializing_if = "Option::is_none")]
    pub unit_amount: Option<i64>,

    /// Same as `unit_amount`, but accepts a decimal value in cents (or local equivalent) with at most 12 decimal places.
    ///
    /// Only one of `unit_amount` and `unit_amount_decimal` can be set.
    #[serde(skip_serializing_if = "Option::is_none")]
    pub unit_amount_decimal: Option<String>,

    /// Specifies the upper bound of this tier.
    ///
    /// The lower bound of a tier is the upper bound of the previous tier adding one.
    /// Use `inf` to define a fallback tier.
    pub up_to: Option<UpTo>,
}

#[derive(Clone, Debug, Default, Deserialize, Serialize)]
pub struct UpdatePriceCurrencyOptionsCustomUnitAmount {
    /// Pass in `true` to enable `custom_unit_amount`, otherwise omit `custom_unit_amount`.
    pub enabled: bool,

    /// The maximum unit amount the customer can specify for this item.
    #[serde(skip_serializing_if = "Option::is_none")]
    pub maximum: Option<i64>,

    /// The minimum unit amount the customer can specify for this item.
    ///
    /// Must be at least the minimum charge amount.
    #[serde(skip_serializing_if = "Option::is_none")]
    pub minimum: Option<i64>,

    /// The starting unit amount which can be updated by the customer.
    #[serde(skip_serializing_if = "Option::is_none")]
    pub preset: Option<i64>,
}

#[derive(Clone, Debug, Default, Deserialize, Serialize)]
pub struct UpdatePriceCurrencyOptionsTiers {
    /// The flat billing amount for an entire tier, regardless of the number of units in the tier.
    #[serde(skip_serializing_if = "Option::is_none")]
    pub flat_amount: Option<i64>,

    /// Same as `flat_amount`, but accepts a decimal value representing an integer in the minor units of the currency.
    ///
    /// Only one of `flat_amount` and `flat_amount_decimal` can be set.
    #[serde(skip_serializing_if = "Option::is_none")]
    pub flat_amount_decimal: Option<String>,

    /// The per unit billing amount for each individual unit for which this tier applies.
    #[serde(skip_serializing_if = "Option::is_none")]
    pub unit_amount: Option<i64>,

    /// Same as `unit_amount`, but accepts a decimal value in cents (or local equivalent) with at most 12 decimal places.
    ///
    /// Only one of `unit_amount` and `unit_amount_decimal` can be set.
    #[serde(skip_serializing_if = "Option::is_none")]
    pub unit_amount_decimal: Option<String>,

    /// Specifies the upper bound of this tier.
    ///
    /// The lower bound of a tier is the upper bound of the previous tier adding one.
    /// Use `inf` to define a fallback tier.
    pub up_to: Option<UpTo>,
}

/// An enum representing the possible values of an `CreatePriceCurrencyOptions`'s `tax_behavior` field.
#[derive(Copy, Clone, Debug, Deserialize, Serialize, Eq, PartialEq)]
#[serde(rename_all = "snake_case")]
pub enum CreatePriceCurrencyOptionsTaxBehavior {
    Exclusive,
    Inclusive,
    Unspecified,
}

impl CreatePriceCurrencyOptionsTaxBehavior {
    pub fn as_str(self) -> &'static str {
        match self {
            CreatePriceCurrencyOptionsTaxBehavior::Exclusive => "exclusive",
            CreatePriceCurrencyOptionsTaxBehavior::Inclusive => "inclusive",
            CreatePriceCurrencyOptionsTaxBehavior::Unspecified => "unspecified",
        }
    }
}

impl AsRef<str> for CreatePriceCurrencyOptionsTaxBehavior {
    fn as_ref(&self) -> &str {
        self.as_str()
    }
}

impl std::fmt::Display for CreatePriceCurrencyOptionsTaxBehavior {
    fn fmt(&self, f: &mut std::fmt::Formatter) -> std::fmt::Result {
        self.as_str().fmt(f)
    }
}
impl std::default::Default for CreatePriceCurrencyOptionsTaxBehavior {
    fn default() -> Self {
        Self::Exclusive
    }
}

/// An enum representing the possible values of an `CreatePriceRecurring`'s `aggregate_usage` field.
#[derive(Copy, Clone, Debug, Deserialize, Serialize, Eq, PartialEq)]
#[serde(rename_all = "snake_case")]
pub enum CreatePriceRecurringAggregateUsage {
    LastDuringPeriod,
    LastEver,
    Max,
    Sum,
}

impl CreatePriceRecurringAggregateUsage {
    pub fn as_str(self) -> &'static str {
        match self {
            CreatePriceRecurringAggregateUsage::LastDuringPeriod => "last_during_period",
            CreatePriceRecurringAggregateUsage::LastEver => "last_ever",
            CreatePriceRecurringAggregateUsage::Max => "max",
            CreatePriceRecurringAggregateUsage::Sum => "sum",
        }
    }
}

impl AsRef<str> for CreatePriceRecurringAggregateUsage {
    fn as_ref(&self) -> &str {
        self.as_str()
    }
}

impl std::fmt::Display for CreatePriceRecurringAggregateUsage {
    fn fmt(&self, f: &mut std::fmt::Formatter) -> std::fmt::Result {
        self.as_str().fmt(f)
    }
}
impl std::default::Default for CreatePriceRecurringAggregateUsage {
    fn default() -> Self {
        Self::LastDuringPeriod
    }
}

/// An enum representing the possible values of an `CreatePriceRecurring`'s `interval` field.
#[derive(Copy, Clone, Debug, Deserialize, Serialize, Eq, PartialEq)]
#[serde(rename_all = "snake_case")]
pub enum CreatePriceRecurringInterval {
    Day,
    Month,
    Week,
    Year,
}

impl CreatePriceRecurringInterval {
    pub fn as_str(self) -> &'static str {
        match self {
            CreatePriceRecurringInterval::Day => "day",
            CreatePriceRecurringInterval::Month => "month",
            CreatePriceRecurringInterval::Week => "week",
            CreatePriceRecurringInterval::Year => "year",
        }
    }
}

impl AsRef<str> for CreatePriceRecurringInterval {
    fn as_ref(&self) -> &str {
        self.as_str()
    }
}

impl std::fmt::Display for CreatePriceRecurringInterval {
    fn fmt(&self, f: &mut std::fmt::Formatter) -> std::fmt::Result {
        self.as_str().fmt(f)
    }
}
impl std::default::Default for CreatePriceRecurringInterval {
    fn default() -> Self {
        Self::Day
    }
}

/// An enum representing the possible values of an `CreatePriceRecurring`'s `usage_type` field.
#[derive(Copy, Clone, Debug, Deserialize, Serialize, Eq, PartialEq)]
#[serde(rename_all = "snake_case")]
pub enum CreatePriceRecurringUsageType {
    Licensed,
    Metered,
}

impl CreatePriceRecurringUsageType {
    pub fn as_str(self) -> &'static str {
        match self {
            CreatePriceRecurringUsageType::Licensed => "licensed",
            CreatePriceRecurringUsageType::Metered => "metered",
        }
    }
}

impl AsRef<str> for CreatePriceRecurringUsageType {
    fn as_ref(&self) -> &str {
        self.as_str()
    }
}

impl std::fmt::Display for CreatePriceRecurringUsageType {
    fn fmt(&self, f: &mut std::fmt::Formatter) -> std::fmt::Result {
        self.as_str().fmt(f)
    }
}
impl std::default::Default for CreatePriceRecurringUsageType {
    fn default() -> Self {
        Self::Licensed
    }
}

/// An enum representing the possible values of an `CreatePriceTransformQuantity`'s `round` field.
#[derive(Copy, Clone, Debug, Deserialize, Serialize, Eq, PartialEq)]
#[serde(rename_all = "snake_case")]
pub enum CreatePriceTransformQuantityRound {
    Down,
    Up,
}

impl CreatePriceTransformQuantityRound {
    pub fn as_str(self) -> &'static str {
        match self {
            CreatePriceTransformQuantityRound::Down => "down",
            CreatePriceTransformQuantityRound::Up => "up",
        }
    }
}

impl AsRef<str> for CreatePriceTransformQuantityRound {
    fn as_ref(&self) -> &str {
        self.as_str()
    }
}

impl std::fmt::Display for CreatePriceTransformQuantityRound {
    fn fmt(&self, f: &mut std::fmt::Formatter) -> std::fmt::Result {
        self.as_str().fmt(f)
    }
}
impl std::default::Default for CreatePriceTransformQuantityRound {
    fn default() -> Self {
        Self::Down
    }
}

/// An enum representing the possible values of an `CurrencyOption`'s `tax_behavior` field.
#[derive(Copy, Clone, Debug, Deserialize, Serialize, Eq, PartialEq)]
#[serde(rename_all = "snake_case")]
pub enum CurrencyOptionTaxBehavior {
    Exclusive,
    Inclusive,
    Unspecified,
}

impl CurrencyOptionTaxBehavior {
    pub fn as_str(self) -> &'static str {
        match self {
            CurrencyOptionTaxBehavior::Exclusive => "exclusive",
            CurrencyOptionTaxBehavior::Inclusive => "inclusive",
            CurrencyOptionTaxBehavior::Unspecified => "unspecified",
        }
    }
}

impl AsRef<str> for CurrencyOptionTaxBehavior {
    fn as_ref(&self) -> &str {
        self.as_str()
    }
}

impl std::fmt::Display for CurrencyOptionTaxBehavior {
    fn fmt(&self, f: &mut std::fmt::Formatter) -> std::fmt::Result {
        self.as_str().fmt(f)
    }
}
impl std::default::Default for CurrencyOptionTaxBehavior {
    fn default() -> Self {
        Self::Exclusive
    }
}

/// An enum representing the possible values of an `ListPricesRecurring`'s `interval` field.
#[derive(Copy, Clone, Debug, Deserialize, Serialize, Eq, PartialEq)]
#[serde(rename_all = "snake_case")]
pub enum ListPricesRecurringInterval {
    Day,
    Month,
    Week,
    Year,
}

impl ListPricesRecurringInterval {
    pub fn as_str(self) -> &'static str {
        match self {
            ListPricesRecurringInterval::Day => "day",
            ListPricesRecurringInterval::Month => "month",
            ListPricesRecurringInterval::Week => "week",
            ListPricesRecurringInterval::Year => "year",
        }
    }
}

impl AsRef<str> for ListPricesRecurringInterval {
    fn as_ref(&self) -> &str {
        self.as_str()
    }
}

impl std::fmt::Display for ListPricesRecurringInterval {
    fn fmt(&self, f: &mut std::fmt::Formatter) -> std::fmt::Result {
        self.as_str().fmt(f)
    }
}
impl std::default::Default for ListPricesRecurringInterval {
    fn default() -> Self {
        Self::Day
    }
}

/// An enum representing the possible values of an `ListPricesRecurring`'s `usage_type` field.
#[derive(Copy, Clone, Debug, Deserialize, Serialize, Eq, PartialEq)]
#[serde(rename_all = "snake_case")]
pub enum ListPricesRecurringUsageType {
    Licensed,
    Metered,
}

impl ListPricesRecurringUsageType {
    pub fn as_str(self) -> &'static str {
        match self {
            ListPricesRecurringUsageType::Licensed => "licensed",
            ListPricesRecurringUsageType::Metered => "metered",
        }
    }
}

impl AsRef<str> for ListPricesRecurringUsageType {
    fn as_ref(&self) -> &str {
        self.as_str()
    }
}

impl std::fmt::Display for ListPricesRecurringUsageType {
    fn fmt(&self, f: &mut std::fmt::Formatter) -> std::fmt::Result {
        self.as_str().fmt(f)
    }
}
impl std::default::Default for ListPricesRecurringUsageType {
    fn default() -> Self {
        Self::Licensed
    }
}

/// An enum representing the possible values of an `Price`'s `billing_scheme` field.
#[derive(Copy, Clone, Debug, Deserialize, Serialize, Eq, PartialEq)]
#[serde(rename_all = "snake_case")]
pub enum PriceBillingScheme {
    PerUnit,
    Tiered,
}

impl PriceBillingScheme {
    pub fn as_str(self) -> &'static str {
        match self {
            PriceBillingScheme::PerUnit => "per_unit",
            PriceBillingScheme::Tiered => "tiered",
        }
    }
}

impl AsRef<str> for PriceBillingScheme {
    fn as_ref(&self) -> &str {
        self.as_str()
    }
}

impl std::fmt::Display for PriceBillingScheme {
    fn fmt(&self, f: &mut std::fmt::Formatter) -> std::fmt::Result {
        self.as_str().fmt(f)
    }
}
impl std::default::Default for PriceBillingScheme {
    fn default() -> Self {
        Self::PerUnit
    }
}

/// An enum representing the possible values of an `Price`'s `tax_behavior` field.
#[derive(Copy, Clone, Debug, Deserialize, Serialize, Eq, PartialEq)]
#[serde(rename_all = "snake_case")]
pub enum PriceTaxBehavior {
    Exclusive,
    Inclusive,
    Unspecified,
}

impl PriceTaxBehavior {
    pub fn as_str(self) -> &'static str {
        match self {
            PriceTaxBehavior::Exclusive => "exclusive",
            PriceTaxBehavior::Inclusive => "inclusive",
            PriceTaxBehavior::Unspecified => "unspecified",
        }
    }
}

impl AsRef<str> for PriceTaxBehavior {
    fn as_ref(&self) -> &str {
        self.as_str()
    }
}

impl std::fmt::Display for PriceTaxBehavior {
    fn fmt(&self, f: &mut std::fmt::Formatter) -> std::fmt::Result {
        self.as_str().fmt(f)
    }
}
impl std::default::Default for PriceTaxBehavior {
    fn default() -> Self {
        Self::Exclusive
    }
}

/// An enum representing the possible values of an `Price`'s `tiers_mode` field.
#[derive(Copy, Clone, Debug, Deserialize, Serialize, Eq, PartialEq)]
#[serde(rename_all = "snake_case")]
pub enum PriceTiersMode {
    Graduated,
    Volume,
}

impl PriceTiersMode {
    pub fn as_str(self) -> &'static str {
        match self {
            PriceTiersMode::Graduated => "graduated",
            PriceTiersMode::Volume => "volume",
        }
    }
}

impl AsRef<str> for PriceTiersMode {
    fn as_ref(&self) -> &str {
        self.as_str()
    }
}

impl std::fmt::Display for PriceTiersMode {
    fn fmt(&self, f: &mut std::fmt::Formatter) -> std::fmt::Result {
        self.as_str().fmt(f)
    }
}
impl std::default::Default for PriceTiersMode {
    fn default() -> Self {
        Self::Graduated
    }
}

/// An enum representing the possible values of an `Price`'s `type` field.
#[derive(Copy, Clone, Debug, Deserialize, Serialize, Eq, PartialEq)]
#[serde(rename_all = "snake_case")]
pub enum PriceType {
    OneTime,
    Recurring,
}

impl PriceType {
    pub fn as_str(self) -> &'static str {
        match self {
            PriceType::OneTime => "one_time",
            PriceType::Recurring => "recurring",
        }
    }
}

impl AsRef<str> for PriceType {
    fn as_ref(&self) -> &str {
        self.as_str()
    }
}

impl std::fmt::Display for PriceType {
    fn fmt(&self, f: &mut std::fmt::Formatter) -> std::fmt::Result {
        self.as_str().fmt(f)
    }
}
impl std::default::Default for PriceType {
    fn default() -> Self {
        Self::OneTime
    }
}

/// An enum representing the possible values of an `Recurring`'s `aggregate_usage` field.
#[derive(Copy, Clone, Debug, Deserialize, Serialize, Eq, PartialEq)]
#[serde(rename_all = "snake_case")]
pub enum RecurringAggregateUsage {
    LastDuringPeriod,
    LastEver,
    Max,
    Sum,
}

impl RecurringAggregateUsage {
    pub fn as_str(self) -> &'static str {
        match self {
            RecurringAggregateUsage::LastDuringPeriod => "last_during_period",
            RecurringAggregateUsage::LastEver => "last_ever",
            RecurringAggregateUsage::Max => "max",
            RecurringAggregateUsage::Sum => "sum",
        }
    }
}

impl AsRef<str> for RecurringAggregateUsage {
    fn as_ref(&self) -> &str {
        self.as_str()
    }
}

impl std::fmt::Display for RecurringAggregateUsage {
    fn fmt(&self, f: &mut std::fmt::Formatter) -> std::fmt::Result {
        self.as_str().fmt(f)
    }
}
impl std::default::Default for RecurringAggregateUsage {
    fn default() -> Self {
        Self::LastDuringPeriod
    }
}

/// An enum representing the possible values of an `Recurring`'s `interval` field.
#[derive(Copy, Clone, Debug, Deserialize, Serialize, Eq, PartialEq)]
#[serde(rename_all = "snake_case")]
pub enum RecurringInterval {
    Day,
    Month,
    Week,
    Year,
}

impl RecurringInterval {
    pub fn as_str(self) -> &'static str {
        match self {
            RecurringInterval::Day => "day",
            RecurringInterval::Month => "month",
            RecurringInterval::Week => "week",
            RecurringInterval::Year => "year",
        }
    }
}

impl AsRef<str> for RecurringInterval {
    fn as_ref(&self) -> &str {
        self.as_str()
    }
}

impl std::fmt::Display for RecurringInterval {
    fn fmt(&self, f: &mut std::fmt::Formatter) -> std::fmt::Result {
        self.as_str().fmt(f)
    }
}
impl std::default::Default for RecurringInterval {
    fn default() -> Self {
        Self::Day
    }
}

/// An enum representing the possible values of an `Recurring`'s `usage_type` field.
#[derive(Copy, Clone, Debug, Deserialize, Serialize, Eq, PartialEq)]
#[serde(rename_all = "snake_case")]
pub enum RecurringUsageType {
    Licensed,
    Metered,
}

impl RecurringUsageType {
    pub fn as_str(self) -> &'static str {
        match self {
            RecurringUsageType::Licensed => "licensed",
            RecurringUsageType::Metered => "metered",
        }
    }
}

impl AsRef<str> for RecurringUsageType {
    fn as_ref(&self) -> &str {
        self.as_str()
    }
}

impl std::fmt::Display for RecurringUsageType {
    fn fmt(&self, f: &mut std::fmt::Formatter) -> std::fmt::Result {
        self.as_str().fmt(f)
    }
}
impl std::default::Default for RecurringUsageType {
    fn default() -> Self {
        Self::Licensed
    }
}

/// An enum representing the possible values of an `TransformQuantity`'s `round` field.
#[derive(Copy, Clone, Debug, Deserialize, Serialize, Eq, PartialEq)]
#[serde(rename_all = "snake_case")]
pub enum TransformQuantityRound {
    Down,
    Up,
}

impl TransformQuantityRound {
    pub fn as_str(self) -> &'static str {
        match self {
            TransformQuantityRound::Down => "down",
            TransformQuantityRound::Up => "up",
        }
    }
}

impl AsRef<str> for TransformQuantityRound {
    fn as_ref(&self) -> &str {
        self.as_str()
    }
}

impl std::fmt::Display for TransformQuantityRound {
    fn fmt(&self, f: &mut std::fmt::Formatter) -> std::fmt::Result {
        self.as_str().fmt(f)
    }
}
impl std::default::Default for TransformQuantityRound {
    fn default() -> Self {
        Self::Down
    }
}

/// An enum representing the possible values of an `UpdatePriceCurrencyOptions`'s `tax_behavior` field.
#[derive(Copy, Clone, Debug, Deserialize, Serialize, Eq, PartialEq)]
#[serde(rename_all = "snake_case")]
pub enum UpdatePriceCurrencyOptionsTaxBehavior {
    Exclusive,
    Inclusive,
    Unspecified,
}

impl UpdatePriceCurrencyOptionsTaxBehavior {
    pub fn as_str(self) -> &'static str {
        match self {
            UpdatePriceCurrencyOptionsTaxBehavior::Exclusive => "exclusive",
            UpdatePriceCurrencyOptionsTaxBehavior::Inclusive => "inclusive",
            UpdatePriceCurrencyOptionsTaxBehavior::Unspecified => "unspecified",
        }
    }
}

impl AsRef<str> for UpdatePriceCurrencyOptionsTaxBehavior {
    fn as_ref(&self) -> &str {
        self.as_str()
    }
}

impl std::fmt::Display for UpdatePriceCurrencyOptionsTaxBehavior {
    fn fmt(&self, f: &mut std::fmt::Formatter) -> std::fmt::Result {
        self.as_str().fmt(f)
    }
}
impl std::default::Default for UpdatePriceCurrencyOptionsTaxBehavior {
    fn default() -> Self {
        Self::Exclusive
    }
}<|MERGE_RESOLUTION|>--- conflicted
+++ resolved
@@ -513,13 +513,6 @@
     #[serde(skip_serializing_if = "Option::is_none")]
     pub nickname: Option<&'a str>,
 
-<<<<<<< HEAD
-    /// The recurring components of a price such as `interval` and `usage_type`.
-    #[serde(skip_serializing_if = "Option::is_none")]
-    pub recurring: Option<UpdatePriceRecurring>,
-
-=======
->>>>>>> c71a7eb6
     /// Only required if a [default tax behavior](https://stripe.com/docs/tax/products-prices-tax-categories-tax-behavior#setting-a-default-tax-behavior-(recommended)) was not provided in the Stripe Tax settings.
     ///
     /// Specifies whether the price is considered inclusive of taxes or exclusive of taxes.
