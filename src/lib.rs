--- conflicted
+++ resolved
@@ -7,12 +7,10 @@
 // except according to those terms.
 
 extern crate hyper;
-<<<<<<< HEAD
+#[cfg(feature = "with-rustls")]
 extern crate hyper_rustls;
-=======
 #[cfg(feature = "with-openssl")]
 extern crate hyper_openssl;
->>>>>>> 4f10d106
 extern crate serde;
 #[macro_use]
 extern crate serde_derive;
